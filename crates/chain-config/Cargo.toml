[package]
name = "fuel-core-chain-config"
version = { workspace = true }
authors = { workspace = true }
categories = ["cryptography::cryptocurrencies"]
edition = { workspace = true }
homepage = { workspace = true }
keywords = ["blockchain", "cryptocurrencies", "fuel-client"]
license = { workspace = true }
repository = { workspace = true }
description = "Fuel Chain config types"

[dependencies]
<<<<<<< HEAD
serde_with = { workspace = true, features = ["macros", "hex"] }
impl-tools = { workspace = true }
=======
>>>>>>> 9038e9ee
anyhow = { workspace = true }
bech32 = { version = "0.9.0", default-features = false }
fuel-core-storage = { workspace = true }
fuel-core-types = { workspace = true, default-features = false, features = [
  "serde",
] }
impl-tools = { workspace = true }
itertools = { workspace = true, features = ["use_alloc"] }
parquet = { workspace = true, features = ["zstd"], optional = true }
postcard = { version = "1.0", features = ["alloc"] }
rand = { workspace = true, optional = true }
serde = { workspace = true, features = ["derive", "rc"] }
serde_json = { version = "1.0", features = ["raw_value"], optional = true }
serde_with = { workspace = true, features = ["macros", "hex"] }
tracing = { version = "0.1", default-features = false }

[dev-dependencies]
bytes = { workspace = true }
fuel-core-chain-config = { path = ".", features = ["parquet"] }
fuel-core-types = { workspace = true, default-features = false, features = [
  "random",
  "serde",
] }
insta = { workspace = true }
pretty_assertions = { workspace = true }
rand = { workspace = true }
serde_json = { version = "1.0", features = ["raw_value"] }
strum = { workspace = true, features = ["derive"] }
tempfile = { workspace = true }
test-case = { workspace = true }

[features]

std = [
  "itertools/use_std",
  "serde_json/std",
  "fuel-core-types/std",
  "anyhow/std",
  "tracing/std",
  "bech32/std",
]
default = ["std", "random"]
parquet = ["std", "dep:parquet", "postcard/use-std"]
random = ["dep:rand", "fuel-core-types/random"]<|MERGE_RESOLUTION|>--- conflicted
+++ resolved
@@ -11,11 +11,6 @@
 description = "Fuel Chain config types"
 
 [dependencies]
-<<<<<<< HEAD
-serde_with = { workspace = true, features = ["macros", "hex"] }
-impl-tools = { workspace = true }
-=======
->>>>>>> 9038e9ee
 anyhow = { workspace = true }
 bech32 = { version = "0.9.0", default-features = false }
 fuel-core-storage = { workspace = true }
