use crate::serialization::HexType;
use fuel_core_types::{
    fuel_tx::{
        Contract,
        ContractId,
        StorageSlot,
    },
    fuel_types::{
        BlockHeight,
        Bytes32,
        Salt,
    },
};
use serde::{
    Deserialize,
    Serialize,
};
use serde_with::serde_as;

#[serde_as]
#[derive(Clone, Debug, Deserialize, Serialize, Eq, PartialEq, Default)]
pub struct ContractConfig {
    #[serde_as(as = "HexType")]
    pub contract_id: ContractId,
    #[serde_as(as = "HexType")]
    pub code: Vec<u8>,
    #[serde_as(as = "HexType")]
    pub salt: Salt,
<<<<<<< HEAD
    /// UtxoId: auto-generated if None
=======
    pub state: Option<Vec<(Bytes32, Bytes32)>>,
    pub balances: Option<Vec<(AssetId, u64)>>,
>>>>>>> 4c909d84
    #[serde_as(as = "Option<HexType>")]
    pub tx_id: Option<Bytes32>,
    pub output_index: Option<u8>,
    /// TxPointer: auto-generated if None
    /// used if contract is forked from another chain to preserve id & tx_pointer
    /// The block height that the contract was last used in
    pub tx_pointer_block_height: Option<BlockHeight>,
    /// TxPointer: auto-generated if None
    /// used if contract is forked from another chain to preserve id & tx_pointer
    /// The index of the originating tx within `tx_pointer_block_height`
    pub tx_pointer_tx_idx: Option<u16>,
}

#[cfg(all(test, feature = "random"))]
impl crate::Randomize for ContractConfig {
    fn randomize(mut rng: impl ::rand::Rng) -> Self {
        Self {
            contract_id: ContractId::new(super::random_bytes_32(&mut rng)),
            code: (super::random_bytes_32(&mut rng)).to_vec(),
            salt: Salt::new(super::random_bytes_32(&mut rng)),
            tx_id: rng
                .gen::<bool>()
                .then(|| super::random_bytes_32(&mut rng).into()),
            output_index: rng.gen::<bool>().then(|| rng.gen()),
            tx_pointer_block_height: rng
                .gen::<bool>()
                .then(|| BlockHeight::from(rng.gen::<u32>())),
            tx_pointer_tx_idx: rng.gen::<bool>().then(|| rng.gen()),
        }
    }
}

impl ContractConfig {
    pub fn update_contract_id<'a>(
        &mut self,
        storage_slots: impl IntoIterator<Item = &'a StorageSlot>,
    ) {
        let state_root = Contract::initial_state_root(storage_slots.into_iter());

        let contract = Contract::from(self.code.clone());
        let root = contract.root();
        let contract_id = contract.id(&self.salt, &root, &state_root);
        self.contract_id = contract_id;
    }
}<|MERGE_RESOLUTION|>--- conflicted
+++ resolved
@@ -26,12 +26,6 @@
     pub code: Vec<u8>,
     #[serde_as(as = "HexType")]
     pub salt: Salt,
-<<<<<<< HEAD
-    /// UtxoId: auto-generated if None
-=======
-    pub state: Option<Vec<(Bytes32, Bytes32)>>,
-    pub balances: Option<Vec<(AssetId, u64)>>,
->>>>>>> 4c909d84
     #[serde_as(as = "Option<HexType>")]
     pub tx_id: Option<Bytes32>,
     pub output_index: Option<u8>,
