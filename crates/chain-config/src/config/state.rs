--- conflicted
+++ resolved
@@ -494,13 +494,7 @@
 
     fn config_contract() -> StateConfig {
         StateConfig {
-<<<<<<< HEAD
-            contracts: vec![ContractConfig {
-                ..base_contract_config()
-            }],
-=======
             contracts: vec![base_contract_config()],
->>>>>>> 1781f3a0
             ..Default::default()
         }
     }
