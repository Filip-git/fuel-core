use bech32::{
    ToBase32,
    Variant::Bech32m,
};
use core::str::FromStr;
use fuel_core_storage::{
    iter::BoxedIter,
    Result as StorageResult,
};
use fuel_core_types::{
    fuel_tx::UtxoId,
    fuel_types::{
        Address,
        BlockHeight,
        ContractId,
    },
    fuel_vm::SecretKey,
};
use itertools::Itertools;

use fuel_core_types::fuel_types::Bytes32;
use serde::{
    Deserialize,
    Serialize,
};
#[cfg(feature = "std")]
use std::path::Path;

use super::{
    coin::CoinConfig,
    contract::ContractConfig,
    contract_balance::ContractBalanceConfig,
    contract_state::ContractStateConfig,
    message::MessageConfig,
};

#[cfg(feature = "parquet")]
mod parquet;
mod reader;
#[cfg(feature = "std")]
mod writer;

#[cfg(feature = "parquet")]
pub use writer::CompressionLevel;
#[cfg(feature = "std")]
pub use writer::StateWriter;
pub const MAX_GROUP_SIZE: usize = usize::MAX;

use std::fmt::Debug;

#[derive(Debug, PartialEq, Eq, Clone)]
pub struct Group<T> {
    pub index: usize,
    pub data: Vec<T>,
}
type GroupResult<T> = anyhow::Result<Group<T>>;

pub use reader::{
    IntoIter,
    StateReader,
};

// Fuel Network human-readable part for bech32 encoding
pub const FUEL_BECH32_HRP: &str = "fuel";
pub const TESTNET_INITIAL_BALANCE: u64 = 10_000_000;

pub const TESTNET_WALLET_SECRETS: [&str; 5] = [
    "0xde97d8624a438121b86a1956544bd72ed68cd69f2c99555b08b1e8c51ffd511c",
    "0x37fa81c84ccd547c30c176b118d5cb892bdb113e8e80141f266519422ef9eefd",
    "0x862512a2363db2b3a375c0d4bbbd27172180d89f23f2e259bac850ab02619301",
    "0x976e5c3fa620092c718d852ca703b6da9e3075b9f2ecb8ed42d9f746bf26aafb",
    "0x7f8a325504e7315eda997db7861c9447f5c3eff26333b20180475d94443a10c6",
];

pub const STATE_CONFIG_FILENAME: &str = "state_config.json";

#[derive(Clone, Debug, Default, Deserialize, Serialize, Eq, PartialEq)]
pub struct StateConfig {
    /// Spendable coins
    pub coins: Vec<CoinConfig>,
    /// Messages from Layer 1
    pub messages: Vec<MessageConfig>,
    /// Contract state
    pub contracts: Vec<ContractConfig>,
    /// State entries of all contracts
    pub contract_state: Vec<ContractStateConfig>,
    /// Balance entries of all contracts
    pub contract_balance: Vec<ContractBalanceConfig>,
}

impl StateConfig {
    pub fn generate_state_config(db: impl ChainStateDb) -> StorageResult<Self> {
        let coins = db.iter_coin_configs().try_collect()?;
        let messages = db.iter_message_configs().try_collect()?;
        let contracts = db.iter_contract_configs().try_collect()?;
        let contract_state = db.iter_contract_state_configs().try_collect()?;
        let contract_balance = db.iter_contract_balance_configs().try_collect()?;

        Ok(Self {
            coins,
            messages,
            contracts,
            contract_state,
            contract_balance,
        })
    }

    #[cfg(feature = "std")]
    pub fn load_from_directory(path: impl AsRef<Path>) -> Result<Self, anyhow::Error> {
        let decoder = StateReader::detect_encoding(path, 1)?;

        let coins = decoder
            .coins()?
            .map_ok(|group| group.data)
            .flatten_ok()
            .try_collect()?;

        let messages = decoder
            .messages()?
            .map_ok(|group| group.data)
            .flatten_ok()
            .try_collect()?;

        let contracts = decoder
            .contracts()?
            .map_ok(|group| group.data)
            .flatten_ok()
            .try_collect()?;

        let contract_state = decoder
            .contract_state()?
            .map_ok(|group| group.data)
            .flatten_ok()
            .try_collect()?;

        let contract_balance = decoder
            .contract_balance()?
            .map_ok(|group| group.data)
            .flatten_ok()
            .try_collect()?;

        Ok(Self {
            coins,
            messages,
            contracts,
            contract_state,
            contract_balance,
        })
    }

    pub fn local_testnet() -> Self {
        // endow some preset accounts with an initial balance
        tracing::info!("Initial Accounts");
        let coins = TESTNET_WALLET_SECRETS
            .into_iter()
            .map(|secret| {
                let secret = SecretKey::from_str(secret).expect("Expected valid secret");
                let address = Address::from(*secret.public_key().hash());
                let bech32_data = Bytes32::new(*address).to_base32();
                let bech32_encoding =
                    bech32::encode(FUEL_BECH32_HRP, bech32_data, Bech32m).unwrap();
                tracing::info!(
                    "PrivateKey({:#x}), Address({:#x} [bech32: {}]), Balance({})",
                    secret,
                    address,
                    bech32_encoding,
                    TESTNET_INITIAL_BALANCE
                );
                Self::initial_coin(secret, TESTNET_INITIAL_BALANCE, None)
            })
            .collect_vec();

        Self {
            coins,
            ..StateConfig::default()
        }
    }

    #[cfg(feature = "random")]
    pub fn random_testnet() -> Self {
        tracing::info!("Initial Accounts");
        let mut rng = rand::thread_rng();
        let coins = (0..5)
            .map(|_| {
                let secret = SecretKey::random(&mut rng);
                let address = Address::from(*secret.public_key().hash());
                let bech32_data = Bytes32::new(*address).to_base32();
                let bech32_encoding =
                    bech32::encode(FUEL_BECH32_HRP, bech32_data, Bech32m).unwrap();
                tracing::info!(
                    "PrivateKey({:#x}), Address({:#x} [bech32: {}]), Balance({})",
                    secret,
                    address,
                    bech32_encoding,
                    TESTNET_INITIAL_BALANCE
                );
                Self::initial_coin(secret, TESTNET_INITIAL_BALANCE, None)
            })
            .collect_vec();

        Self {
            coins,
            ..StateConfig::default()
        }
    }

    pub fn initial_coin(
        secret: SecretKey,
        amount: u64,
        utxo_id: Option<UtxoId>,
    ) -> CoinConfig {
        let address = Address::from(*secret.public_key().hash());

        CoinConfig {
            tx_id: utxo_id.as_ref().map(|u| *u.tx_id()),
            output_index: utxo_id.as_ref().map(|u| u.output_index()),
            tx_pointer_block_height: None,
            tx_pointer_tx_idx: None,
            maturity: None,
            owner: address,
            amount,
            asset_id: Default::default(),
        }
    }
}

// TODO: BoxedIter to be used until RPITIT lands in stable rust.
pub trait ChainStateDb {
    /// Returns the contract config with the given contract id.
    fn get_contract_config_by_id(
        &self,
        contract_id: ContractId,
    ) -> StorageResult<ContractConfig>;
    /// Returns *all* unspent coin configs available in the database.
    fn iter_coin_configs(&self) -> BoxedIter<StorageResult<CoinConfig>>;
    /// Returns *alive* contract configs available in the database.
    fn iter_contract_configs(&self) -> BoxedIter<StorageResult<ContractConfig>>;

    /// Returns the state of all contracts
    fn iter_contract_state_configs(
        &self,
    ) -> BoxedIter<StorageResult<ContractStateConfig>>;
    /// Returns the balances of all contracts
    fn iter_contract_balance_configs(
        &self,
    ) -> BoxedIter<StorageResult<ContractBalanceConfig>>;
    /// Returns *all* unspent message configs available in the database.
    fn iter_message_configs(&self) -> BoxedIter<StorageResult<MessageConfig>>;
    /// Returns the last available block height.
    fn get_block_height(&self) -> StorageResult<BlockHeight>;
}

impl<T> ChainStateDb for &T
where
    T: ChainStateDb,
{
    fn get_contract_config_by_id(
        &self,
        contract_id: ContractId,
    ) -> StorageResult<ContractConfig> {
        (*self).get_contract_config_by_id(contract_id)
    }

    fn iter_coin_configs(&self) -> BoxedIter<StorageResult<CoinConfig>> {
        (*self).iter_coin_configs()
    }

    fn iter_contract_configs(&self) -> BoxedIter<StorageResult<ContractConfig>> {
        (*self).iter_contract_configs()
    }

    fn iter_contract_state_configs(
        &self,
    ) -> BoxedIter<StorageResult<ContractStateConfig>> {
        (*self).iter_contract_state_configs()
    }

    fn iter_contract_balance_configs(
        &self,
    ) -> BoxedIter<StorageResult<ContractBalanceConfig>> {
        (*self).iter_contract_balance_configs()
    }

    fn iter_message_configs(&self) -> BoxedIter<StorageResult<MessageConfig>> {
        (*self).iter_message_configs()
    }

    fn get_block_height(&self) -> StorageResult<BlockHeight> {
        (*self).get_block_height()
    }
<<<<<<< HEAD
}

#[cfg(all(feature = "std", feature = "random"))]
#[cfg(test)]
mod tests {
    use itertools::Itertools;

    use super::*;

    use crate::Randomize;

    use fuel_core_types::{
        blockchain::primitives::DaBlockHeight,
        fuel_asm::op,
        fuel_types::{
            AssetId,
            Bytes32,
        },
        fuel_vm::Contract,
    };
    use rand::{
        rngs::StdRng,
        Rng,
        RngCore,
        SeedableRng,
    };

    use super::StateConfig;

    use crate::{
        CoinConfig,
        ContractConfig,
        MessageConfig,
        StateReader,
        StateWriter,
    };

    #[cfg(feature = "parquet")]
    #[test]
    fn roundtrip_parquet_coins() {
        // given
        let skip_n_groups = 3;
        let temp_dir = tempfile::tempdir().unwrap();

        let mut group_generator = GroupGenerator::new(StdRng::seed_from_u64(0), 100, 10);
        let mut encoder =
            StateWriter::parquet(temp_dir.path(), CompressionLevel::Uncompressed)
                .unwrap();

        // when
        let coin_groups =
            group_generator.for_each_group(|group| encoder.write_coins(group));
        encoder.close().unwrap();

        let decoded_coin_groups = StateReader::parquet(temp_dir.path())
            .coins()
            .unwrap()
            .collect_vec();

        // then
        assert_groups_identical(&coin_groups, decoded_coin_groups, skip_n_groups);
    }

    #[cfg(feature = "parquet")]
    #[test]
    fn roundtrip_parquet_messages() {
        // given
        let skip_n_groups = 3;
        let temp_dir = tempfile::tempdir().unwrap();

        let mut group_generator = GroupGenerator::new(StdRng::seed_from_u64(0), 100, 10);
        let mut encoder =
            StateWriter::parquet(temp_dir.path(), CompressionLevel::Level1).unwrap();

        // when
        let message_groups =
            group_generator.for_each_group(|group| encoder.write_messages(group));
        encoder.close().unwrap();
        let messages_decoded = StateReader::parquet(temp_dir.path())
            .messages()
            .unwrap()
            .collect_vec();

        // then
        assert_groups_identical(&message_groups, messages_decoded, skip_n_groups);
    }

    #[cfg(feature = "parquet")]
    #[test]
    fn roundtrip_parquet_contracts() {
        // given
        let skip_n_groups = 3;
        let temp_dir = tempfile::tempdir().unwrap();

        let mut group_generator = GroupGenerator::new(StdRng::seed_from_u64(0), 100, 10);
        let mut encoder =
            StateWriter::parquet(temp_dir.path(), CompressionLevel::Level1).unwrap();

        // when
        let contract_groups =
            group_generator.for_each_group(|group| encoder.write_contracts(group));
        encoder.close().unwrap();
        let contract_decoded = StateReader::parquet(temp_dir.path())
            .contracts()
            .unwrap()
            .collect_vec();

        // then
        assert_groups_identical(&contract_groups, contract_decoded, skip_n_groups);
    }

    #[cfg(feature = "parquet")]
    #[test]
    fn roundtrip_parquet_contract_state() {
        // given
        let skip_n_groups = 3;
        let temp_dir = tempfile::tempdir().unwrap();

        let mut group_generator = GroupGenerator::new(StdRng::seed_from_u64(0), 100, 10);
        let mut encoder =
            StateWriter::parquet(temp_dir.path(), CompressionLevel::Level1).unwrap();

        // when
        let contract_state_groups =
            group_generator.for_each_group(|group| encoder.write_contract_state(group));
        encoder.close().unwrap();
        let decoded_contract_state = StateReader::parquet(temp_dir.path())
            .contract_state()
            .unwrap()
            .collect_vec();

        // then
        assert_groups_identical(
            &contract_state_groups,
            decoded_contract_state,
            skip_n_groups,
        );
    }

    #[cfg(feature = "parquet")]
    #[test]
    fn roundtrip_parquet_contract_balance() {
        // given
        let skip_n_groups = 3;
        let temp_dir = tempfile::tempdir().unwrap();

        let mut group_generator = GroupGenerator::new(StdRng::seed_from_u64(0), 100, 10);
        let mut encoder =
            StateWriter::parquet(temp_dir.path(), CompressionLevel::Level1).unwrap();

        // when
        let contract_balance_groups =
            group_generator.for_each_group(|group| encoder.write_contract_balance(group));
        encoder.close().unwrap();

        let decoded_contract_balance = StateReader::parquet(temp_dir.path())
            .contract_balance()
            .unwrap()
            .collect_vec();

        // then
        assert_groups_identical(
            &contract_balance_groups,
            decoded_contract_balance,
            skip_n_groups,
        );
    }

    #[test]
    fn roundtrip_json_coins() {
        // given
        let skip_n_groups = 3;
        let group_size = 100;
        let temp_dir = tempfile::tempdir().unwrap();

        let mut encoder = StateWriter::json(temp_dir.path());
        let mut group_generator =
            GroupGenerator::new(StdRng::seed_from_u64(0), group_size, 10);

        // when
        let coin_groups =
            group_generator.for_each_group(|group| encoder.write_coins(group));
        encoder.close().unwrap();

        let decoded_coins = StateReader::json(temp_dir.path(), group_size)
            .unwrap()
            .coins()
            .unwrap()
            .collect_vec();

        // then
        assert_groups_identical(&coin_groups, decoded_coins, skip_n_groups);
    }

    #[test]
    fn roundtrip_json_messages() {
        // given
        let skip_n_groups = 3;
        let group_size = 100;
        let temp_dir = tempfile::tempdir().unwrap();

        let mut encoder = StateWriter::json(temp_dir.path());
        let mut group_generator =
            GroupGenerator::new(StdRng::seed_from_u64(0), group_size, 10);

        // when
        let message_groups =
            group_generator.for_each_group(|group| encoder.write_messages(group));
        encoder.close().unwrap();

        let decoded_messages = StateReader::json(temp_dir.path(), group_size)
            .unwrap()
            .messages()
            .unwrap()
            .collect_vec();

        // then
        assert_groups_identical(&message_groups, decoded_messages, skip_n_groups);
    }

    #[test]
    fn roundtrip_json_contracts() {
        // given
        let skip_n_groups = 3;
        let group_size = 100;
        let temp_dir = tempfile::tempdir().unwrap();

        let mut encoder = StateWriter::json(temp_dir.path());
        let mut group_generator =
            GroupGenerator::new(StdRng::seed_from_u64(0), group_size, 10);

        // when
        let contract_groups =
            group_generator.for_each_group(|group| encoder.write_contracts(group));
        encoder.close().unwrap();

        let decoded_contracts = StateReader::json(temp_dir.path(), group_size)
            .unwrap()
            .contracts()
            .unwrap()
            .collect_vec();

        // then
        assert_groups_identical(&contract_groups, decoded_contracts, skip_n_groups);
    }

    #[test]
    fn roundtrip_json_contract_state() {
        // given
        let skip_n_groups = 3;
        let group_size = 100;
        let temp_dir = tempfile::tempdir().unwrap();

        let mut encoder = StateWriter::json(temp_dir.path());
        let mut group_generator =
            GroupGenerator::new(StdRng::seed_from_u64(0), group_size, 10);

        // when
        let contract_state_groups =
            group_generator.for_each_group(|group| encoder.write_contract_state(group));
        encoder.close().unwrap();

        let decoded_contract_state = StateReader::json(temp_dir.path(), group_size)
            .unwrap()
            .contract_state()
            .unwrap()
            .collect_vec();

        // then
        assert_groups_identical(
            &contract_state_groups,
            decoded_contract_state,
            skip_n_groups,
        );
    }

    #[test]
    fn roundtrip_json_contract_balance() {
        // given
        let skip_n_groups = 3;
        let group_size = 100;
        let temp_dir = tempfile::tempdir().unwrap();

        let mut encoder = StateWriter::json(temp_dir.path());
        let mut group_generator =
            GroupGenerator::new(StdRng::seed_from_u64(0), group_size, 10);

        // when
        let contract_balance_groups =
            group_generator.for_each_group(|group| encoder.write_contract_balance(group));
        encoder.close().unwrap();

        let decoded_contract_balance = StateReader::json(temp_dir.path(), group_size)
            .unwrap()
            .contract_balance()
            .unwrap()
            .collect_vec();

        // then
        assert_groups_identical(
            &contract_balance_groups,
            decoded_contract_balance,
            skip_n_groups,
        );
    }

    struct GroupGenerator<R> {
        rand: R,
        group_size: usize,
        num_groups: usize,
    }

    impl<R: ::rand::RngCore> GroupGenerator<R> {
        fn new(rand: R, group_size: usize, num_groups: usize) -> Self {
            Self {
                rand,
                group_size,
                num_groups,
            }
        }
        fn for_each_group<T: Randomize + Clone>(
            &mut self,
            mut f: impl FnMut(Vec<T>) -> anyhow::Result<()>,
        ) -> Vec<Group<T>> {
            let groups = self.generate_groups();
            for group in &groups {
                f(group.data.clone()).unwrap();
            }
            groups
        }
        fn generate_groups<T: Randomize>(&mut self) -> Vec<Group<T>> {
            ::std::iter::repeat_with(|| T::randomize(&mut self.rand))
                .chunks(self.group_size)
                .into_iter()
                .map(|chunk| chunk.collect_vec())
                .enumerate()
                .map(|(index, data)| Group { index, data })
                .take(self.num_groups)
                .collect()
        }
    }

    fn assert_groups_identical<T>(
        original: &[Group<T>],
        read: impl IntoIterator<Item = Result<Group<T>, anyhow::Error>>,
        skip: usize,
    ) where
        Vec<T>: PartialEq,
        T: PartialEq + std::fmt::Debug,
    {
        pretty_assertions::assert_eq!(
            original[skip..],
            read.into_iter()
                .skip(skip)
                .collect::<Result<Vec<_>, _>>()
                .unwrap()
        );
    }

    // TODO: Adapt all these tests to work with the StateWriter/StateReader for all available
    // formats (in memory, json and parquet)
    #[test]
    fn snapshot_simple_contract() {
        let config = config_contract();
        let json = serde_json::to_string_pretty(&config).unwrap();
        insta::assert_snapshot!(json);
    }

    #[test]
    fn can_roundtrip_simple_contract() {
        let config = config_contract();
        let json = serde_json::to_string(&config).unwrap();
        let deserialized_config: StateConfig =
            serde_json::from_str(json.as_str()).unwrap();
        assert_eq!(config, deserialized_config);
    }

    #[test]
    fn snapshot_contract_with_state() {
        let config = config_contract_with_state();
        let json = serde_json::to_string_pretty(&config).unwrap();
        insta::assert_snapshot!(json);
    }

    #[test]
    fn can_roundtrip_contract_with_state() {
        let config = config_contract_with_state();
        let json = serde_json::to_string(&config).unwrap();
        let deserialized_config: StateConfig =
            serde_json::from_str(json.as_str()).unwrap();
        assert_eq!(config, deserialized_config);
    }

    #[test]
    fn snapshot_contract_with_balances() {
        let config = config_contract_with_balance();
        let json = serde_json::to_string_pretty(&config).unwrap();
        insta::assert_snapshot!(json);
    }

    #[test]
    fn can_roundtrip_contract_with_balances() {
        let config = config_contract_with_balance();
        let json = serde_json::to_string(&config).unwrap();
        let deserialized_config: StateConfig =
            serde_json::from_str(json.as_str()).unwrap();
        assert_eq!(config, deserialized_config);
    }

    #[test]
    fn snapshot_contract_with_utxo_id() {
        let config = config_contract_with_utxoid();

        let json = serde_json::to_string_pretty(&config).unwrap();
        insta::assert_snapshot!(json);
    }

    #[test]
    fn can_roundtrip_contract_with_utxoid() {
        let config = config_contract_with_utxoid();
        let json = serde_json::to_string(&config).unwrap();
        let deserialized_config: StateConfig =
            serde_json::from_str(json.as_str()).unwrap();
        assert_eq!(config, deserialized_config);
    }

    #[test]
    fn snapshot_contract_with_tx_pointer() {
        let config = config_contract_with_tx_pointer();
        let json = serde_json::to_string_pretty(&config).unwrap();
        insta::assert_snapshot!(json);
    }

    #[test]
    fn can_roundtrip_contract_with_tx_pointer() {
        let config = config_contract_with_tx_pointer();
        let json = serde_json::to_string(&config).unwrap();
        let deserialized_config: StateConfig =
            serde_json::from_str(json.as_str()).unwrap();
        assert_eq!(config, deserialized_config);
    }

    #[test]
    fn snapshot_simple_coin_state() {
        let config = test_config_coin_state();
        let json = serde_json::to_string_pretty(&config).unwrap();
        insta::assert_snapshot!(json);
    }

    #[test]
    fn can_roundtrip_simple_coin_state() {
        let config = test_config_coin_state();
        let json = serde_json::to_string(&config).unwrap();
        let deserialized_config: StateConfig =
            serde_json::from_str(json.as_str()).unwrap();
        assert_eq!(config, deserialized_config);
    }

    #[test]
    fn snapshot_simple_message_state() {
        let config = test_message_config();
        let json = serde_json::to_string_pretty(&config).unwrap();
        insta::assert_snapshot!(json);
    }

    #[test]
    fn can_roundtrip_simple_message_state() {
        let config = test_message_config();
        let json = serde_json::to_string(&config).unwrap();
        let deserialized_config: StateConfig =
            serde_json::from_str(json.as_str()).unwrap();
        assert_eq!(config, deserialized_config);
    }

    fn config_contract_with_state() -> StateConfig {
        let mut rng = StdRng::seed_from_u64(1);
        let test_key: Bytes32 = rng.gen();
        let test_value: Bytes32 = rng.gen();
        let state = Some(vec![(test_key, test_value)]);

        StateConfig {
            contracts: vec![ContractConfig {
                state,
                ..base_contract_config()
            }],
            ..Default::default()
        }
    }

    fn config_contract_with_tx_pointer() -> StateConfig {
        let mut rng = StdRng::seed_from_u64(1);

        StateConfig {
            contracts: vec![ContractConfig {
                tx_pointer_block_height: rng.gen(),
                tx_pointer_tx_idx: rng.gen(),
                ..base_contract_config()
            }],
            ..Default::default()
        }
    }

    fn config_contract_with_utxoid() -> StateConfig {
        let mut rng = StdRng::seed_from_u64(1);

        StateConfig {
            contracts: vec![ContractConfig {
                tx_id: rng.gen(),
                output_index: rng.gen(),
                ..base_contract_config()
            }],
            ..Default::default()
        }
    }

    fn config_contract_with_balance() -> StateConfig {
        let mut rng = StdRng::seed_from_u64(1);
        let test_asset_id: AssetId = rng.gen();
        let test_balance: u64 = rng.gen();
        let balances = Some(vec![(test_asset_id, test_balance)]);

        StateConfig {
            contracts: vec![ContractConfig {
                balances,
                ..base_contract_config()
            }],
            ..Default::default()
        }
    }

    fn config_contract() -> StateConfig {
        StateConfig {
            contracts: vec![base_contract_config()],
            ..Default::default()
        }
    }

    fn base_contract_config() -> ContractConfig {
        ContractConfig {
            code: Contract::from(op::ret(0x10).to_bytes().to_vec()).into(),
            ..Default::default()
        }
    }

    fn test_config_coin_state() -> StateConfig {
        let mut rng = StdRng::seed_from_u64(1);
        let tx_id: Option<Bytes32> = Some(rng.gen());
        let output_index: Option<u8> = Some(rng.gen());
        let block_created = Some(rng.next_u32().into());
        let block_created_tx_idx = Some(rng.gen());
        let maturity = Some(rng.next_u32().into());
        let owner = rng.gen();
        let amount = rng.gen();
        let asset_id = rng.gen();

        StateConfig {
            coins: vec![CoinConfig {
                tx_id,
                output_index,
                tx_pointer_block_height: block_created,
                tx_pointer_tx_idx: block_created_tx_idx,
                maturity,
                owner,
                amount,
                asset_id,
            }],
            ..Default::default()
        }
    }

    fn test_message_config() -> StateConfig {
        let mut rng = StdRng::seed_from_u64(1);

        StateConfig {
            messages: vec![MessageConfig {
                sender: rng.gen(),
                recipient: rng.gen(),
                nonce: rng.gen(),
                amount: rng.gen(),
                data: vec![rng.gen()],
                da_height: DaBlockHeight(rng.gen()),
            }],
            ..Default::default()
        }
    }
=======
>>>>>>> f23246ef
}<|MERGE_RESOLUTION|>--- conflicted
+++ resolved
@@ -288,7 +288,6 @@
     fn get_block_height(&self) -> StorageResult<BlockHeight> {
         (*self).get_block_height()
     }
-<<<<<<< HEAD
 }
 
 #[cfg(all(feature = "std", feature = "random"))]
@@ -647,233 +646,4 @@
                 .unwrap()
         );
     }
-
-    // TODO: Adapt all these tests to work with the StateWriter/StateReader for all available
-    // formats (in memory, json and parquet)
-    #[test]
-    fn snapshot_simple_contract() {
-        let config = config_contract();
-        let json = serde_json::to_string_pretty(&config).unwrap();
-        insta::assert_snapshot!(json);
-    }
-
-    #[test]
-    fn can_roundtrip_simple_contract() {
-        let config = config_contract();
-        let json = serde_json::to_string(&config).unwrap();
-        let deserialized_config: StateConfig =
-            serde_json::from_str(json.as_str()).unwrap();
-        assert_eq!(config, deserialized_config);
-    }
-
-    #[test]
-    fn snapshot_contract_with_state() {
-        let config = config_contract_with_state();
-        let json = serde_json::to_string_pretty(&config).unwrap();
-        insta::assert_snapshot!(json);
-    }
-
-    #[test]
-    fn can_roundtrip_contract_with_state() {
-        let config = config_contract_with_state();
-        let json = serde_json::to_string(&config).unwrap();
-        let deserialized_config: StateConfig =
-            serde_json::from_str(json.as_str()).unwrap();
-        assert_eq!(config, deserialized_config);
-    }
-
-    #[test]
-    fn snapshot_contract_with_balances() {
-        let config = config_contract_with_balance();
-        let json = serde_json::to_string_pretty(&config).unwrap();
-        insta::assert_snapshot!(json);
-    }
-
-    #[test]
-    fn can_roundtrip_contract_with_balances() {
-        let config = config_contract_with_balance();
-        let json = serde_json::to_string(&config).unwrap();
-        let deserialized_config: StateConfig =
-            serde_json::from_str(json.as_str()).unwrap();
-        assert_eq!(config, deserialized_config);
-    }
-
-    #[test]
-    fn snapshot_contract_with_utxo_id() {
-        let config = config_contract_with_utxoid();
-
-        let json = serde_json::to_string_pretty(&config).unwrap();
-        insta::assert_snapshot!(json);
-    }
-
-    #[test]
-    fn can_roundtrip_contract_with_utxoid() {
-        let config = config_contract_with_utxoid();
-        let json = serde_json::to_string(&config).unwrap();
-        let deserialized_config: StateConfig =
-            serde_json::from_str(json.as_str()).unwrap();
-        assert_eq!(config, deserialized_config);
-    }
-
-    #[test]
-    fn snapshot_contract_with_tx_pointer() {
-        let config = config_contract_with_tx_pointer();
-        let json = serde_json::to_string_pretty(&config).unwrap();
-        insta::assert_snapshot!(json);
-    }
-
-    #[test]
-    fn can_roundtrip_contract_with_tx_pointer() {
-        let config = config_contract_with_tx_pointer();
-        let json = serde_json::to_string(&config).unwrap();
-        let deserialized_config: StateConfig =
-            serde_json::from_str(json.as_str()).unwrap();
-        assert_eq!(config, deserialized_config);
-    }
-
-    #[test]
-    fn snapshot_simple_coin_state() {
-        let config = test_config_coin_state();
-        let json = serde_json::to_string_pretty(&config).unwrap();
-        insta::assert_snapshot!(json);
-    }
-
-    #[test]
-    fn can_roundtrip_simple_coin_state() {
-        let config = test_config_coin_state();
-        let json = serde_json::to_string(&config).unwrap();
-        let deserialized_config: StateConfig =
-            serde_json::from_str(json.as_str()).unwrap();
-        assert_eq!(config, deserialized_config);
-    }
-
-    #[test]
-    fn snapshot_simple_message_state() {
-        let config = test_message_config();
-        let json = serde_json::to_string_pretty(&config).unwrap();
-        insta::assert_snapshot!(json);
-    }
-
-    #[test]
-    fn can_roundtrip_simple_message_state() {
-        let config = test_message_config();
-        let json = serde_json::to_string(&config).unwrap();
-        let deserialized_config: StateConfig =
-            serde_json::from_str(json.as_str()).unwrap();
-        assert_eq!(config, deserialized_config);
-    }
-
-    fn config_contract_with_state() -> StateConfig {
-        let mut rng = StdRng::seed_from_u64(1);
-        let test_key: Bytes32 = rng.gen();
-        let test_value: Bytes32 = rng.gen();
-        let state = Some(vec![(test_key, test_value)]);
-
-        StateConfig {
-            contracts: vec![ContractConfig {
-                state,
-                ..base_contract_config()
-            }],
-            ..Default::default()
-        }
-    }
-
-    fn config_contract_with_tx_pointer() -> StateConfig {
-        let mut rng = StdRng::seed_from_u64(1);
-
-        StateConfig {
-            contracts: vec![ContractConfig {
-                tx_pointer_block_height: rng.gen(),
-                tx_pointer_tx_idx: rng.gen(),
-                ..base_contract_config()
-            }],
-            ..Default::default()
-        }
-    }
-
-    fn config_contract_with_utxoid() -> StateConfig {
-        let mut rng = StdRng::seed_from_u64(1);
-
-        StateConfig {
-            contracts: vec![ContractConfig {
-                tx_id: rng.gen(),
-                output_index: rng.gen(),
-                ..base_contract_config()
-            }],
-            ..Default::default()
-        }
-    }
-
-    fn config_contract_with_balance() -> StateConfig {
-        let mut rng = StdRng::seed_from_u64(1);
-        let test_asset_id: AssetId = rng.gen();
-        let test_balance: u64 = rng.gen();
-        let balances = Some(vec![(test_asset_id, test_balance)]);
-
-        StateConfig {
-            contracts: vec![ContractConfig {
-                balances,
-                ..base_contract_config()
-            }],
-            ..Default::default()
-        }
-    }
-
-    fn config_contract() -> StateConfig {
-        StateConfig {
-            contracts: vec![base_contract_config()],
-            ..Default::default()
-        }
-    }
-
-    fn base_contract_config() -> ContractConfig {
-        ContractConfig {
-            code: Contract::from(op::ret(0x10).to_bytes().to_vec()).into(),
-            ..Default::default()
-        }
-    }
-
-    fn test_config_coin_state() -> StateConfig {
-        let mut rng = StdRng::seed_from_u64(1);
-        let tx_id: Option<Bytes32> = Some(rng.gen());
-        let output_index: Option<u8> = Some(rng.gen());
-        let block_created = Some(rng.next_u32().into());
-        let block_created_tx_idx = Some(rng.gen());
-        let maturity = Some(rng.next_u32().into());
-        let owner = rng.gen();
-        let amount = rng.gen();
-        let asset_id = rng.gen();
-
-        StateConfig {
-            coins: vec![CoinConfig {
-                tx_id,
-                output_index,
-                tx_pointer_block_height: block_created,
-                tx_pointer_tx_idx: block_created_tx_idx,
-                maturity,
-                owner,
-                amount,
-                asset_id,
-            }],
-            ..Default::default()
-        }
-    }
-
-    fn test_message_config() -> StateConfig {
-        let mut rng = StdRng::seed_from_u64(1);
-
-        StateConfig {
-            messages: vec![MessageConfig {
-                sender: rng.gen(),
-                recipient: rng.gen(),
-                nonce: rng.gen(),
-                amount: rng.gen(),
-                data: vec![rng.gen()],
-                da_height: DaBlockHeight(rng.gen()),
-            }],
-            ..Default::default()
-        }
-    }
-=======
->>>>>>> f23246ef
 }