--- conflicted
+++ resolved
@@ -62,18 +62,10 @@
     pub const BASE_ASSET: AssetId = AssetId::zeroed();
 
     #[cfg(feature = "std")]
-<<<<<<< HEAD
-    pub fn load_from_snapshot(path: impl AsRef<Path>) -> anyhow::Result<Self> {
-        let path = path.as_ref().join(CHAIN_CONFIG_FILENAME);
-
-        let contents = std::fs::read(&path)?;
-        serde_json::from_slice(&contents).map_err(|e| {
-=======
     pub fn load(path: impl AsRef<Path>) -> anyhow::Result<Self> {
         let path = path.as_ref();
         let file = std::fs::File::open(path)?;
         serde_json::from_reader(&file).map_err(|e| {
->>>>>>> da890c39
             anyhow::Error::new(e).context(format!(
                 "an error occurred while loading the chain state file: {:?}",
                 path.to_str()
@@ -183,11 +175,7 @@
         let disk_config = ChainConfig::local_testnet();
         disk_config.create_config_file(&file).unwrap();
 
-<<<<<<< HEAD
-        let load_config = ChainConfig::load_from_snapshot(&tmp_file).unwrap();
-=======
         let load_config = ChainConfig::load(&file).unwrap();
->>>>>>> da890c39
 
         assert_eq!(disk_config, load_config);
     }
