--- conflicted
+++ resolved
@@ -15,13 +15,8 @@
 }
 
 #[cfg(all(test, feature = "random"))]
-<<<<<<< HEAD
-impl ContractBalanceConfig {
-    pub fn random(rng: &mut impl ::rand::Rng) -> Self {
-=======
-impl crate::Randomize for ContractBalance {
+impl crate::Randomize for ContractBalanceConfig {
     fn randomize(mut rng: impl rand::Rng) -> Self {
->>>>>>> 195f2a28
         Self {
             contract_id: super::random_bytes_32(&mut rng).into(),
             asset_id: super::random_bytes_32(&mut rng).into(),
