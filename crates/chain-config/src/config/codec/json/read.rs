--- conflicted
+++ resolved
@@ -1,36 +1,12 @@
-use std::marker::PhantomData;
-
-use itertools::Itertools;
-
 use crate::{
-    config::{
-        codec::{Group, GroupDecoder},
-        contract_balance::ContractBalance,
-        contract_state::ContractState,
-    },
-<<<<<<< HEAD
-    CoinConfig, ContractConfig, MessageConfig, StateConfig,
+    config::codec::{GroupDecoder, GroupResult},
+    Decoder,
 };
 
 pub struct JsonDecoder<T> {
-    state: StateConfig,
-=======
-    CoinConfig,
-    ContractConfig,
-    MessageConfig,
-    StateConfig,
-};
-
-pub struct JsonBatchReader<T> {
-    source: StateConfig,
-    batch_size: usize,
->>>>>>> 78e9af43
-    data: PhantomData<T>,
-    batch_size: usize,
-    next_batch: usize,
+    in_mem: Decoder<T>,
 }
 
-<<<<<<< HEAD
 impl<T> JsonDecoder<T> {
     pub fn new<R: std::io::Read>(
         mut reader: R,
@@ -41,145 +17,24 @@
         let mut contents = String::new();
         reader.read_to_string(&mut contents)?;
 
+        let state = serde_json::from_str(&contents)?;
         Ok(Self {
-            state: serde_json::from_str(&contents)?,
-=======
-impl<T> JsonBatchReader<T> {
-    pub fn from_state(state: StateConfig, batch_size: usize) -> Self {
-        Self {
-            source: state,
->>>>>>> 78e9af43
-            batch_size,
-            data: PhantomData,
-            next_batch: 0,
+            in_mem: Decoder::new(state, batch_size),
         })
-    }
-
-    pub fn create_batches(
-        batch_size: usize,
-        items: Vec<T>,
-    ) -> Vec<anyhow::Result<Group<T>>>
-    where
-        T: Clone,
-    {
-        items
-<<<<<<< HEAD
-            .into_iter()
-            .chunks(batch_size)
-            .into_iter()
-            .map(Itertools::collect_vec)
-            .enumerate()
-            .map(|(index, vec_chunk)| {
-                Ok(Group {
-                    data: vec_chunk,
-                    index,
-                })
-            })
-            .collect_vec()
     }
 }
 
-impl GroupDecoder for JsonDecoder<CoinConfig> {
-    type GroupItem = CoinConfig;
-    fn next_group(&mut self) -> Option<anyhow::Result<Group<Self::GroupItem>>> {
-        let a = Self::create_batches(self.batch_size, self.state.coins.clone())
-=======
-            
-                    .iter()
-                    .chunks(batch_size)
-                    .into_iter()
-                    .map(|chunk| chunk.cloned().collect_vec())
-                    .enumerate()
-                    .map(|(index, vec_chunk)| {
-                        Ok(Batch {
-                            data: vec_chunk,
-                            group_index: index,
-                        })
-                    })
-                    .collect_vec()
-            }
+impl<T> GroupDecoder for JsonDecoder<T>
+where
+    Decoder<T>: GroupDecoder<GroupItem = T>,
+{
+    type GroupItem = T;
 
-    fn premade_batches(items: Vec<Vec<T>>) -> Vec<anyhow::Result<Batch<T>>>
-    where
-        T: Clone,
-    {
-        items
-            .into_iter()
-            .enumerate()
-            .map(|(index, data)| {
-                Ok(Batch {
-                    data,
-                    group_index: index,
-                })
-            })
-            .collect()
+    fn next_group(&mut self) -> Option<GroupResult<Self::GroupItem>> {
+        self.in_mem.next_group()
     }
-}
 
-impl BatchGenerator<CoinConfig> for JsonBatchReader<CoinConfig> {
-    fn next_batch(&mut self) -> Option<anyhow::Result<Batch<CoinConfig>>> {
-        let a = Self::create_batches(self.batch_size, self.source.coins.clone().unwrap().clone())
->>>>>>> 78e9af43
-            .into_iter()
-            .nth(self.next_batch);
-        self.next_batch += 1;
-        a
-    }
-}
-
-<<<<<<< HEAD
-impl GroupDecoder for JsonDecoder<MessageConfig> {
-    type GroupItem = MessageConfig;
-    fn next_group(&mut self) -> Option<anyhow::Result<Group<Self::GroupItem>>> {
-        let a = Self::create_batches(self.batch_size, self.state.messages.clone())
-=======
-impl BatchGenerator<MessageConfig> for JsonBatchReader<MessageConfig> {
-    fn next_batch(&mut self) -> Option<anyhow::Result<Batch<MessageConfig>>> {
-        let a = Self::create_batches(self.batch_size, self.source.messages.clone().unwrap().clone())
->>>>>>> 78e9af43
-            .into_iter()
-            .nth(self.next_batch);
-        self.next_batch += 1;
-        a
-    }
-}
-
-<<<<<<< HEAD
-impl GroupDecoder for JsonDecoder<ContractConfig> {
-    type GroupItem = ContractConfig;
-    fn next_group(&mut self) -> Option<anyhow::Result<Group<Self::GroupItem>>> {
-        let a = Self::create_batches(self.batch_size, self.state.contracts.clone())
-=======
-impl BatchGenerator<ContractConfig> for JsonBatchReader<ContractConfig> {
-    fn next_batch(&mut self) -> Option<anyhow::Result<Batch<ContractConfig>>> {
-        let a = Self::create_batches(self.batch_size, self.source.contracts.clone().unwrap().clone())
->>>>>>> 78e9af43
-            .into_iter()
-            .nth(self.next_batch);
-        self.next_batch += 1;
-        a
-    }
-}
-
-impl GroupDecoder for JsonDecoder<ContractState> {
-    type GroupItem = ContractState;
-    fn next_group(&mut self) -> Option<anyhow::Result<Group<Self::GroupItem>>> {
-        let a = Self::create_batches(self.batch_size, self.state.contract_state.clone())
-            .into_iter()
-            .nth(self.next_batch);
-        self.next_batch += 1;
-        a
-    }
-}
-
-impl GroupDecoder for JsonDecoder<ContractBalance> {
-    type GroupItem = ContractBalance;
-    fn next_group(&mut self) -> Option<anyhow::Result<Group<Self::GroupItem>>> {
-        let a =
-            Self::create_batches(self.batch_size, self.state.contract_balance.clone())
-                .into_iter()
-                .nth(self.next_batch);
-        self.next_batch += 1;
-        a
+    fn nth_group(&mut self, n: usize) -> Option<GroupResult<Self::GroupItem>> {
+        self.in_mem.nth_group(n)
     }
 }