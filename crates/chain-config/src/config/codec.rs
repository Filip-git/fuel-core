mod json;
mod parquet;

use std::path::{Path, PathBuf};

use ::parquet::basic::{Compression, GzipLevel};
pub use json::*;
pub use parquet::*;

<<<<<<< HEAD
use crate::{CoinConfig, ContractConfig, MessageConfig};
=======
use crate::{
    CoinConfig,
    ContractConfig,
    MessageConfig,
    StateConfig,
};
>>>>>>> 78e9af43

use super::{contract_balance::ContractBalance, contract_state::ContractState};

#[derive(Debug, PartialEq, Eq, Clone)]
pub struct Group<T> {
    pub index: usize,
    pub data: Vec<T>,
}

type GroupResult<T> = anyhow::Result<Group<T>>;
pub trait GroupDecoder {
    type GroupItem;
    fn next_group(&mut self) -> Option<GroupResult<Self::GroupItem>>;
}

pub trait GroupEncoder {
    fn write_coins(&mut self, elements: Vec<CoinConfig>) -> anyhow::Result<()>;
    fn write_contracts(&mut self, elements: Vec<ContractConfig>) -> anyhow::Result<()>;
    fn write_messages(&mut self, elements: Vec<MessageConfig>) -> anyhow::Result<()>;
    fn write_contract_state(
        &mut self,
        elements: Vec<ContractState>,
    ) -> anyhow::Result<()>;
    fn write_contract_balance(
        &mut self,
        elements: Vec<ContractBalance>,
    ) -> anyhow::Result<()>;
    fn close(self: Box<Self>) -> anyhow::Result<()>;
}

<<<<<<< HEAD
pub type DynGroupDecoder<T> = Box<dyn GroupDecoder<GroupItem = T>>;
pub struct StateDecoder {
    snapshot_dir: PathBuf,
    default_batch_size: usize,
=======
#[derive(Debug, Clone)]
pub enum BatchReader {
    JSONReader {
        source: StateConfig,
        batch_size: usize,
    },
    ParquetReader {
        source_dir: PathBuf,
    },
>>>>>>> 78e9af43
}

impl StateDecoder {
    pub fn new(snapshot_dir: impl Into<PathBuf>, json_batch_size: usize) -> Self {
        let snapshot_dir = snapshot_dir.into();
        Self {
            snapshot_dir,
            default_batch_size: json_batch_size,
        }
    }

<<<<<<< HEAD
    pub fn coins(&self) -> anyhow::Result<DynGroupDecoder<CoinConfig>> {
        self.json_or_parquet("coins")
    }

    pub fn messages(&self) -> anyhow::Result<DynGroupDecoder<MessageConfig>> {
        self.json_or_parquet("messages")
    }

    pub fn contracts(&self) -> anyhow::Result<DynGroupDecoder<ContractConfig>> {
        self.json_or_parquet("contracts")
    }

    pub fn contract_state(&self) -> anyhow::Result<DynGroupDecoder<ContractState>> {
        self.json_or_parquet("contract_state")
=======
    pub fn message_batches(self) -> Box<dyn BatchGenerator<MessageConfig>> {
        match self {
            BatchReader::JSONReader { source, batch_size } => Box::new(
                JsonBatchReader::<MessageConfig>::from_state(source, batch_size),
            ),
            BatchReader::ParquetReader { source_dir } => {
                let file =
                    File::open(source_dir.join("messages_config.parquet")).unwrap();
                Box::new(ParquetBatchReader::<File, MessageConfig>::new(file).unwrap())
            }
        }
    }

    pub fn contract_batches(self) -> Box<dyn BatchGenerator<ContractConfig>> {
        match self {
            BatchReader::JSONReader { source, batch_size } => Box::new(
                JsonBatchReader::<ContractConfig>::from_state(source, batch_size),
            ),
            BatchReader::ParquetReader { source_dir } => {
                let file =
                    File::open(source_dir.join("contracts_config.parquet")).unwrap();
                Box::new(ParquetBatchReader::<File, ContractConfig>::new(file).unwrap())
            }
        }
    }

    pub fn contract_state_batches(self) -> Box<dyn BatchGenerator<ContractState>> {
        match self {
            BatchReader::JSONReader { source, batch_size } => Box::new(
                JsonBatchReader::<ContractState>::from_state(source, batch_size),
            ),
            BatchReader::ParquetReader { source_dir } => {
                let file = File::open(source_dir.join("contracts_state_config.parquet"))
                    .unwrap();
                Box::new(ParquetBatchReader::<File, ContractState>::new(file).unwrap())
            }
        }
    }

    pub fn contracts_balance_batches(self) -> Box<dyn BatchGenerator<ContractBalance>> {
        match self {
            BatchReader::JSONReader { source, batch_size } => Box::new(
                JsonBatchReader::<ContractBalance>::from_state(source, batch_size),
            ),
            BatchReader::ParquetReader { source_dir } => {
                let file =
                    File::open(source_dir.join("contracts_balance_config.parquet"))
                        .unwrap();
                Box::new(ParquetBatchReader::<File, ContractBalance>::new(file).unwrap())
            }
        }
>>>>>>> 78e9af43
    }

    pub fn contract_balance(&self) -> anyhow::Result<DynGroupDecoder<ContractBalance>> {
        self.json_or_parquet("contract_balance")
    }

    fn json_or_parquet<T>(
        &self,
        parquet_filename: &str,
    ) -> anyhow::Result<DynGroupDecoder<T>>
    where
        T: 'static,
        ParquetBatchReader<std::fs::File, T>: GroupDecoder<GroupItem = T>,
        JsonDecoder<T>: GroupDecoder<GroupItem = T>,
    {
        let path = self.snapshot_dir.join("state.json");
        let reader = if path.exists() {
            let file = std::fs::File::open(path)?;
            let reader = JsonDecoder::<T>::new(file, self.default_batch_size)?;
            Box::new(reader) as DynGroupDecoder<T>
        } else {
            let path = self
                .snapshot_dir
                .join(format!("{parquet_filename}.parquet"));
            let file = std::fs::File::open(path)?;
            Box::new(ParquetBatchReader::new(file)?)
        };
        Ok(reader)
    }
}

fn parquet_writer(
    snapshot_dir: impl AsRef<Path>,
) -> anyhow::Result<Box<dyn GroupEncoder>> {
    let snapshot_location = snapshot_dir.as_ref();
    let open_file = |name| {
        std::fs::File::create(snapshot_location.join(format!("{name}.parquet"))).unwrap()
    };

    let writer = ParquetEncoder::new(
        open_file("coins"),
        open_file("messages"),
        open_file("contracts"),
        open_file("contract_state"),
        open_file("contract_balance"),
        Compression::GZIP(GzipLevel::try_new(1)?),
    )?;

    Ok(Box::new(writer))
}

fn json_writer(snapshot_dir: impl AsRef<Path>) -> anyhow::Result<Box<dyn GroupEncoder>> {
    let state = std::fs::File::create(snapshot_dir.as_ref().join("state.json"))?;
    let writer = JsonBatchWriter::new(state);
    Ok(Box::new(writer))
}

<<<<<<< HEAD
impl<T> Iterator for DynGroupDecoder<T> {
    type Item = anyhow::Result<Group<T>>;

    fn next(&mut self) -> Option<Self::Item> {
        self.next_group()
    }
}

#[cfg(test)]
mod tests {
    use std::iter::repeat_with;

    use itertools::Itertools;

    use super::*;

    fn assert_batches_identical<T>(
        original: &[Group<T>],
        read: impl Iterator<Item = Result<Group<T>, anyhow::Error>>,
    ) where
        Vec<T>: PartialEq,
        T: PartialEq + std::fmt::Debug,
    {
        pretty_assertions::assert_eq!(
            original,
            read.collect::<Result<Vec<_>, _>>().unwrap()
        );
    }

    #[test]
    fn can_read_write() {
        enum Format {
            Json,
            Parquet,
        }
        let test = |format: Format| {
            let temp_dir = tempfile::tempdir().unwrap();

            let path = temp_dir.path();
            let mut writer = match format {
                Format::Parquet => parquet_writer(path).unwrap(),
                Format::Json => json_writer(path).unwrap(),
            };

            let mut rng = rand::thread_rng();
            let batch_size = 100;
            let num_batches = 10;
            macro_rules! write_batches {
                ($data_type: ty, $write_method:ident) => {{
                    let batches = repeat_with(|| <$data_type>::random(&mut rng))
                        .chunks(batch_size)
                        .into_iter()
                        .map(|chunk| chunk.collect_vec())
                        .enumerate()
                        .map(|(index, data)| Group { index, data })
                        .take(num_batches)
                        .collect_vec();

                    for batch in &batches {
                        writer.$write_method(batch.data.clone()).unwrap();
                    }
                    batches
                }};
            }

            let coin_batches = write_batches!(CoinConfig, write_coins);
            let message_batches = write_batches!(MessageConfig, write_messages);
            let contract_batches = write_batches!(ContractConfig, write_contracts);
            let contract_state_batches =
                write_batches!(ContractState, write_contract_state);
            let contract_balance_batches =
                write_batches!(ContractBalance, write_contract_balance);
            writer.close().unwrap();

            let state_reader = StateDecoder::new(temp_dir.path(), batch_size);
            assert_batches_identical(&coin_batches, state_reader.coins().unwrap());
            assert_batches_identical(&message_batches, state_reader.messages().unwrap());
            assert_batches_identical(
                &contract_batches,
                state_reader.contracts().unwrap(),
            );
            assert_batches_identical(
                &contract_state_batches,
                state_reader.contract_state().unwrap(),
            );
            assert_batches_identical(
                &contract_balance_batches,
                state_reader.contract_balance().unwrap(),
            );
        };

        test(Format::Json);
        test(Format::Parquet);
    }
}
=======
// #[cfg(test)]
// mod tests {
//     use itertools::Itertools;

//     use crate::CoinConfig;

//     use std::iter::repeat_with;

//     use crate::config::codec::BatchWriter;
//     use bytes::Bytes;

//     use crate::config::codec::{Batch, BatchReader};

//     #[cfg(feature = "random")]
//     #[test]
//     fn encodes_and_decodes_coins() {
//         // given

//         use crate::config::codec::parquet::{ParquetBatchReader, ParquetBatchWriter};
//         let coins = repeat_with(|| CoinConfig::random(&mut rand::thread_rng()))
//             .take(100)
//             .collect_vec();

//         let mut writer = ParquetBatchWriter::<_, CoinConfig>::new(
//             vec![],
//             parquet::basic::Compression::UNCOMPRESSED,
//         )
//         .unwrap();

//         // when
//         writer.write_batch(coins.clone()).unwrap();

//         // then
//         let reader =
//             ParquetBatchReader::<_, CoinConfig>::new(Bytes::from(writer.into_inner()))
//                 .unwrap();

//         let decoded_codes = reader
//             .into_iter()
//             .collect::<Result<Vec<_>, _>>()
//             .unwrap();

//         assert_eq!(
//             vec![Batch {
//                 data: coins,
//                 group_index: 0
//             }],
//             decoded_codes
//         );
//     }

//     #[cfg(feature = "random")]
//     #[test]
//     fn reads_coins_in_correct_batch_sizes() {
//         use crate::{config::codec::json::chain_state::ChainState, CoinConfig};

//         let state = ChainState::random(100, 100, &mut rand::thread_rng());
//         let reader = JsonBatchReader::from_state(state.clone(), 50);

//         let read_coins = BatchReader::<CoinConfig, _>::batches(reader)
//             .collect::<Result<Vec<_>, _>>()
//             .unwrap();

//         assert_eq!(read_coins.len(), 2);
//         assert_eq!(read_coins[0].data, &state.coins[..50]);
//         assert_eq!(read_coins[1].data, &state.coins[50..]);
//     }

//     #[cfg(feature = "random")]
//     #[test]
//     fn reads_messages_in_correct_batch_sizes() {
//         let state = ChainState::random(100, 100, &mut rand::thread_rng());
//         let reader: JsonBatchReader = JsonBatchReader::from_state(state.clone(), 50);

//         let read_messages = BatchReader::<MessageConfig, _>::batches(reader)
//             .collect::<Result<Vec<_>, _>>()
//             .unwrap();

//         assert_eq!(read_messages.len(), 2);
//         assert_eq!(read_messages[0].data, &state.messages[..50]);
//         assert_eq!(read_messages[1].data, &state.messages[50..]);
//     }

//     #[cfg(feature = "random")]
//     #[test]
//     fn reads_contracts_in_correct_batch_sizes() {
//         let state = ChainState::random(100, 100, &mut rand::thread_rng());
//         let reader = JsonBatchReader::from_state(state.clone(), 50);

//         let read_contracts = BatchReader::<ContractConfig, _>::batches(reader)
//             .collect::<Result<Vec<_>, _>>()
//             .unwrap();

//         assert_eq!(read_contracts.len(), 2);
//         assert_eq!(read_contracts[0].data, &state.contracts[..50]);
//         assert_eq!(read_contracts[1].data, &state.contracts[50..]);
//     }

//     #[cfg(feature = "random")]
//     #[test]
//     fn reads_contract_state_in_expected_batches() {
//         let state = ChainState::random(2, 100, &mut rand::thread_rng());
//         let reader = JsonBatchReader::from_state(state.clone(), 10);

//         let read_state = BatchReader::<ContractState, _>::batches(reader)
//             .collect::<Result<Vec<_>, _>>()
//             .unwrap();

//         assert_eq!(read_state.len(), 2);
//         assert_eq!(read_state[0].data, state.contract_state[0]);
//         assert_eq!(read_state[1].data, state.contract_state[1]);
//     }

//     #[cfg(feature = "random")]
//     #[test]
//     fn reads_contract_balance_in_expected_batches() {
//         let state = ChainState::random(2, 100, &mut rand::thread_rng());
//         let reader = JsonBatchReader::from_state(state.clone(), 10);

//         let read_balance = BatchReader::<ContractBalance, _>::batches(reader)
//             .collect::<Result<Vec<_>, _>>()
//             .unwrap();

//         assert_eq!(read_balance.len(), 2);
//         assert_eq!(read_balance[0].data, state.contract_balance[0]);
//         assert_eq!(read_balance[1].data, state.contract_balance[1]);
//     }

//     #[cfg(feature = "random")]
//     #[test]
//     fn writes_correctly() {
//         let data = ChainState::random(100, 100, &mut rand::thread_rng());
//         let mut writer = JsonBatchWriter::new();

//         writer.write_batch(data.contracts.clone()).unwrap();
//         writer.write_batch(data.coins.clone()).unwrap();
//         writer.write_batch(data.messages.clone()).unwrap();
//         for batch in data.contract_state.clone() {
//             writer.write_batch(batch).unwrap();
//         }
//         for batch in data.contract_balance.clone() {
//             writer.write_batch(batch).unwrap();
//         }

//         assert_eq!(writer.state(), &data);
//     }
// }
>>>>>>> 78e9af43
<|MERGE_RESOLUTION|>--- conflicted
+++ resolved
@@ -1,22 +1,15 @@
+mod in_memory;
 mod json;
 mod parquet;
 
 use std::path::{Path, PathBuf};
 
 use ::parquet::basic::{Compression, GzipLevel};
+pub use in_memory::*;
 pub use json::*;
 pub use parquet::*;
 
-<<<<<<< HEAD
-use crate::{CoinConfig, ContractConfig, MessageConfig};
-=======
-use crate::{
-    CoinConfig,
-    ContractConfig,
-    MessageConfig,
-    StateConfig,
-};
->>>>>>> 78e9af43
+use crate::{ChainConfig, CoinConfig, ContractConfig, MessageConfig, StateConfig};
 
 use super::{contract_balance::ContractBalance, contract_state::ContractState};
 
@@ -30,6 +23,7 @@
 pub trait GroupDecoder {
     type GroupItem;
     fn next_group(&mut self) -> Option<GroupResult<Self::GroupItem>>;
+    fn nth_group(&mut self, n: usize) -> Option<GroupResult<Self::GroupItem>>;
 }
 
 pub trait GroupEncoder {
@@ -47,128 +41,77 @@
     fn close(self: Box<Self>) -> anyhow::Result<()>;
 }
 
-<<<<<<< HEAD
 pub type DynGroupDecoder<T> = Box<dyn GroupDecoder<GroupItem = T>>;
+
+#[derive(Debug, Clone)]
+pub enum StateSource {
+    InMemory(StateConfig),
+    Snapshot(PathBuf),
+}
+
+#[derive(Debug, Clone)]
 pub struct StateDecoder {
-    snapshot_dir: PathBuf,
     default_batch_size: usize,
-=======
-#[derive(Debug, Clone)]
-pub enum BatchReader {
-    JSONReader {
-        source: StateConfig,
-        batch_size: usize,
-    },
-    ParquetReader {
-        source_dir: PathBuf,
-    },
->>>>>>> 78e9af43
+    source: StateSource,
 }
 
 impl StateDecoder {
-    pub fn new(snapshot_dir: impl Into<PathBuf>, json_batch_size: usize) -> Self {
-        let snapshot_dir = snapshot_dir.into();
+    pub fn new(source: StateSource, json_batch_size: usize) -> Self {
         Self {
-            snapshot_dir,
+            source,
             default_batch_size: json_batch_size,
         }
     }
 
-<<<<<<< HEAD
     pub fn coins(&self) -> anyhow::Result<DynGroupDecoder<CoinConfig>> {
-        self.json_or_parquet("coins")
+        self.decoder("coins")
     }
 
     pub fn messages(&self) -> anyhow::Result<DynGroupDecoder<MessageConfig>> {
-        self.json_or_parquet("messages")
+        self.decoder("messages")
     }
 
     pub fn contracts(&self) -> anyhow::Result<DynGroupDecoder<ContractConfig>> {
-        self.json_or_parquet("contracts")
+        self.decoder("contracts")
     }
 
     pub fn contract_state(&self) -> anyhow::Result<DynGroupDecoder<ContractState>> {
-        self.json_or_parquet("contract_state")
-=======
-    pub fn message_batches(self) -> Box<dyn BatchGenerator<MessageConfig>> {
-        match self {
-            BatchReader::JSONReader { source, batch_size } => Box::new(
-                JsonBatchReader::<MessageConfig>::from_state(source, batch_size),
-            ),
-            BatchReader::ParquetReader { source_dir } => {
-                let file =
-                    File::open(source_dir.join("messages_config.parquet")).unwrap();
-                Box::new(ParquetBatchReader::<File, MessageConfig>::new(file).unwrap())
-            }
-        }
-    }
-
-    pub fn contract_batches(self) -> Box<dyn BatchGenerator<ContractConfig>> {
-        match self {
-            BatchReader::JSONReader { source, batch_size } => Box::new(
-                JsonBatchReader::<ContractConfig>::from_state(source, batch_size),
-            ),
-            BatchReader::ParquetReader { source_dir } => {
-                let file =
-                    File::open(source_dir.join("contracts_config.parquet")).unwrap();
-                Box::new(ParquetBatchReader::<File, ContractConfig>::new(file).unwrap())
-            }
-        }
-    }
-
-    pub fn contract_state_batches(self) -> Box<dyn BatchGenerator<ContractState>> {
-        match self {
-            BatchReader::JSONReader { source, batch_size } => Box::new(
-                JsonBatchReader::<ContractState>::from_state(source, batch_size),
-            ),
-            BatchReader::ParquetReader { source_dir } => {
-                let file = File::open(source_dir.join("contracts_state_config.parquet"))
-                    .unwrap();
-                Box::new(ParquetBatchReader::<File, ContractState>::new(file).unwrap())
-            }
-        }
-    }
-
-    pub fn contracts_balance_batches(self) -> Box<dyn BatchGenerator<ContractBalance>> {
-        match self {
-            BatchReader::JSONReader { source, batch_size } => Box::new(
-                JsonBatchReader::<ContractBalance>::from_state(source, batch_size),
-            ),
-            BatchReader::ParquetReader { source_dir } => {
-                let file =
-                    File::open(source_dir.join("contracts_balance_config.parquet"))
-                        .unwrap();
-                Box::new(ParquetBatchReader::<File, ContractBalance>::new(file).unwrap())
-            }
-        }
->>>>>>> 78e9af43
+        self.decoder("contract_state")
     }
 
     pub fn contract_balance(&self) -> anyhow::Result<DynGroupDecoder<ContractBalance>> {
-        self.json_or_parquet("contract_balance")
-    }
-
-    fn json_or_parquet<T>(
-        &self,
-        parquet_filename: &str,
-    ) -> anyhow::Result<DynGroupDecoder<T>>
+        self.decoder("contract_balance")
+    }
+
+    fn decoder<T>(&self, parquet_filename: &str) -> anyhow::Result<DynGroupDecoder<T>>
     where
         T: 'static,
         ParquetBatchReader<std::fs::File, T>: GroupDecoder<GroupItem = T>,
         JsonDecoder<T>: GroupDecoder<GroupItem = T>,
+        in_memory::Decoder<T>: GroupDecoder<GroupItem = T>,
     {
-        let path = self.snapshot_dir.join("state.json");
-        let reader = if path.exists() {
-            let file = std::fs::File::open(path)?;
-            let reader = JsonDecoder::<T>::new(file, self.default_batch_size)?;
-            Box::new(reader) as DynGroupDecoder<T>
-        } else {
-            let path = self
-                .snapshot_dir
-                .join(format!("{parquet_filename}.parquet"));
-            let file = std::fs::File::open(path)?;
-            Box::new(ParquetBatchReader::new(file)?)
+        let reader = match &self.source {
+            StateSource::Snapshot(path) => {
+                let path = path.join("state.json");
+                if path.exists() {
+                    let file = std::fs::File::open(path)?;
+                    let reader = JsonDecoder::<T>::new(file, self.default_batch_size)?;
+                    Box::new(reader) as DynGroupDecoder<T>
+                } else {
+                    let path = path.join(format!("{parquet_filename}.parquet"));
+                    let file = std::fs::File::open(path)?;
+                    Box::new(ParquetBatchReader::new(file)?)
+                }
+            }
+            StateSource::InMemory(state_config) => {
+                let decoder = in_memory::Decoder::<T>::new(
+                    state_config.clone(),
+                    self.default_batch_size,
+                );
+                Box::new(decoder)
+            }
         };
+
         Ok(reader)
     }
 }
@@ -199,12 +142,16 @@
     Ok(Box::new(writer))
 }
 
-<<<<<<< HEAD
+// TODO: Optimize for group skipping
 impl<T> Iterator for DynGroupDecoder<T> {
     type Item = anyhow::Result<Group<T>>;
 
     fn next(&mut self) -> Option<Self::Item> {
         self.next_group()
+    }
+
+    fn nth(&mut self, n: usize) -> Option<Self::Item> {
+        self.nth_group(n)
     }
 }
 
@@ -274,7 +221,10 @@
                 write_batches!(ContractBalance, write_contract_balance);
             writer.close().unwrap();
 
-            let state_reader = StateDecoder::new(temp_dir.path(), batch_size);
+            let state_reader = StateDecoder::new(
+                StateSource::Snapshot(temp_dir.path().to_path_buf()),
+                batch_size,
+            );
             assert_batches_identical(&coin_batches, state_reader.coins().unwrap());
             assert_batches_identical(&message_batches, state_reader.messages().unwrap());
             assert_batches_identical(
@@ -294,153 +244,4 @@
         test(Format::Json);
         test(Format::Parquet);
     }
-}
-=======
-// #[cfg(test)]
-// mod tests {
-//     use itertools::Itertools;
-
-//     use crate::CoinConfig;
-
-//     use std::iter::repeat_with;
-
-//     use crate::config::codec::BatchWriter;
-//     use bytes::Bytes;
-
-//     use crate::config::codec::{Batch, BatchReader};
-
-//     #[cfg(feature = "random")]
-//     #[test]
-//     fn encodes_and_decodes_coins() {
-//         // given
-
-//         use crate::config::codec::parquet::{ParquetBatchReader, ParquetBatchWriter};
-//         let coins = repeat_with(|| CoinConfig::random(&mut rand::thread_rng()))
-//             .take(100)
-//             .collect_vec();
-
-//         let mut writer = ParquetBatchWriter::<_, CoinConfig>::new(
-//             vec![],
-//             parquet::basic::Compression::UNCOMPRESSED,
-//         )
-//         .unwrap();
-
-//         // when
-//         writer.write_batch(coins.clone()).unwrap();
-
-//         // then
-//         let reader =
-//             ParquetBatchReader::<_, CoinConfig>::new(Bytes::from(writer.into_inner()))
-//                 .unwrap();
-
-//         let decoded_codes = reader
-//             .into_iter()
-//             .collect::<Result<Vec<_>, _>>()
-//             .unwrap();
-
-//         assert_eq!(
-//             vec![Batch {
-//                 data: coins,
-//                 group_index: 0
-//             }],
-//             decoded_codes
-//         );
-//     }
-
-//     #[cfg(feature = "random")]
-//     #[test]
-//     fn reads_coins_in_correct_batch_sizes() {
-//         use crate::{config::codec::json::chain_state::ChainState, CoinConfig};
-
-//         let state = ChainState::random(100, 100, &mut rand::thread_rng());
-//         let reader = JsonBatchReader::from_state(state.clone(), 50);
-
-//         let read_coins = BatchReader::<CoinConfig, _>::batches(reader)
-//             .collect::<Result<Vec<_>, _>>()
-//             .unwrap();
-
-//         assert_eq!(read_coins.len(), 2);
-//         assert_eq!(read_coins[0].data, &state.coins[..50]);
-//         assert_eq!(read_coins[1].data, &state.coins[50..]);
-//     }
-
-//     #[cfg(feature = "random")]
-//     #[test]
-//     fn reads_messages_in_correct_batch_sizes() {
-//         let state = ChainState::random(100, 100, &mut rand::thread_rng());
-//         let reader: JsonBatchReader = JsonBatchReader::from_state(state.clone(), 50);
-
-//         let read_messages = BatchReader::<MessageConfig, _>::batches(reader)
-//             .collect::<Result<Vec<_>, _>>()
-//             .unwrap();
-
-//         assert_eq!(read_messages.len(), 2);
-//         assert_eq!(read_messages[0].data, &state.messages[..50]);
-//         assert_eq!(read_messages[1].data, &state.messages[50..]);
-//     }
-
-//     #[cfg(feature = "random")]
-//     #[test]
-//     fn reads_contracts_in_correct_batch_sizes() {
-//         let state = ChainState::random(100, 100, &mut rand::thread_rng());
-//         let reader = JsonBatchReader::from_state(state.clone(), 50);
-
-//         let read_contracts = BatchReader::<ContractConfig, _>::batches(reader)
-//             .collect::<Result<Vec<_>, _>>()
-//             .unwrap();
-
-//         assert_eq!(read_contracts.len(), 2);
-//         assert_eq!(read_contracts[0].data, &state.contracts[..50]);
-//         assert_eq!(read_contracts[1].data, &state.contracts[50..]);
-//     }
-
-//     #[cfg(feature = "random")]
-//     #[test]
-//     fn reads_contract_state_in_expected_batches() {
-//         let state = ChainState::random(2, 100, &mut rand::thread_rng());
-//         let reader = JsonBatchReader::from_state(state.clone(), 10);
-
-//         let read_state = BatchReader::<ContractState, _>::batches(reader)
-//             .collect::<Result<Vec<_>, _>>()
-//             .unwrap();
-
-//         assert_eq!(read_state.len(), 2);
-//         assert_eq!(read_state[0].data, state.contract_state[0]);
-//         assert_eq!(read_state[1].data, state.contract_state[1]);
-//     }
-
-//     #[cfg(feature = "random")]
-//     #[test]
-//     fn reads_contract_balance_in_expected_batches() {
-//         let state = ChainState::random(2, 100, &mut rand::thread_rng());
-//         let reader = JsonBatchReader::from_state(state.clone(), 10);
-
-//         let read_balance = BatchReader::<ContractBalance, _>::batches(reader)
-//             .collect::<Result<Vec<_>, _>>()
-//             .unwrap();
-
-//         assert_eq!(read_balance.len(), 2);
-//         assert_eq!(read_balance[0].data, state.contract_balance[0]);
-//         assert_eq!(read_balance[1].data, state.contract_balance[1]);
-//     }
-
-//     #[cfg(feature = "random")]
-//     #[test]
-//     fn writes_correctly() {
-//         let data = ChainState::random(100, 100, &mut rand::thread_rng());
-//         let mut writer = JsonBatchWriter::new();
-
-//         writer.write_batch(data.contracts.clone()).unwrap();
-//         writer.write_batch(data.coins.clone()).unwrap();
-//         writer.write_batch(data.messages.clone()).unwrap();
-//         for batch in data.contract_state.clone() {
-//             writer.write_batch(batch).unwrap();
-//         }
-//         for batch in data.contract_balance.clone() {
-//             writer.write_batch(batch).unwrap();
-//         }
-
-//         assert_eq!(writer.state(), &data);
-//     }
-// }
->>>>>>> 78e9af43
+}