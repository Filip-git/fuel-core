--- conflicted
+++ resolved
@@ -213,23 +213,21 @@
 
                 Ok(ResponseMessage::Transactions(response))
             }
-<<<<<<< HEAD
-            NetworkResponse::PooledTransactions(tx_bytes) => {
-                let response = if let Some(tx_bytes) = tx_bytes {
-                    Some(self.deserialize(tx_bytes)?)
-                } else {
-                    None
-                };
-
-                Ok(ResponseMessage::PooledTransactions(response))
-=======
             NetworkResponse::Headers(headers_bytes) => {
                 let response = headers_bytes
                     .as_ref()
                     .map(|bytes| self.deserialize(bytes))
                     .transpose()?;
                 Ok(ResponseMessage::SealedHeaders(response))
->>>>>>> a61de7ab
+            }
+            NetworkResponse::PooledTransactions(tx_bytes) => {
+                let response = if let Some(tx_bytes) = tx_bytes {
+                    Some(self.deserialize(tx_bytes)?)
+                } else {
+                    None
+                };
+
+                Ok(ResponseMessage::PooledTransactions(response))
             }
         }
     }
@@ -257,23 +255,21 @@
 
                 Ok(NetworkResponse::Transactions(response))
             }
-<<<<<<< HEAD
-            OutboundResponse::PooledTransactions(transactions) => {
-                let response = if let Some(transactions) = transactions {
-                    Some(self.serialize(transactions.as_ref())?)
-                } else {
-                    None
-                };
-
-                Ok(NetworkResponse::PooledTransactions(response))
-=======
             OutboundResponse::SealedHeaders(maybe_headers) => {
                 let response = maybe_headers
                     .as_ref()
                     .map(|headers| self.serialize(&headers))
                     .transpose()?;
                 Ok(NetworkResponse::Headers(response))
->>>>>>> a61de7ab
+            }
+            OutboundResponse::PooledTransactions(transactions) => {
+                let response = if let Some(transactions) = transactions {
+                    Some(self.serialize(transactions.as_ref())?)
+                } else {
+                    None
+                };
+
+                Ok(NetworkResponse::PooledTransactions(response))
             }
         }
     }
