--- conflicted
+++ resolved
@@ -7,7 +7,7 @@
     CoinConfig,
     ContractBalance,
     ContractConfig,
-    ContractState,
+    ContractStateConfig,
     GenesisCommitment,
     IntoIter,
     MessageConfig,
@@ -316,7 +316,7 @@
 
 fn import_contract_state(
     database: &Database,
-    contract_states: IntoIter<ContractState>,
+    contract_states: IntoIter<ContractStateConfig>,
 ) -> anyhow::Result<()> {
     // let (cursor, root_calculator) =
     // resume_import(database, StateImportProgressKey::Coins)?;
@@ -503,7 +503,10 @@
     Ok(())
 }
 
-fn init_contract_state(db: &mut Database, state: &ContractState) -> anyhow::Result<()> {
+fn init_contract_state(
+    db: &mut Database,
+    state: &ContractStateConfig,
+) -> anyhow::Result<()> {
     let key = (&ContractId::from(*state.contract_id), &state.key).into();
     StorageMutate::<TableContractsState>::insert(db, &key, &state.value)?;
 
@@ -614,10 +617,6 @@
                 height: Some(height),
                 ..ChainConfig::local_testnet()
             },
-<<<<<<< HEAD
-=======
-            state_config: Default::default(),
->>>>>>> b3f20988
             ..Config::local_node()
         };
 
@@ -691,35 +690,7 @@
                 height: starting_height,
                 ..ChainConfig::local_testnet()
             },
-<<<<<<< HEAD
             state_streamer,
-=======
-            state_config: StateConfig {
-                coins: vec![
-                    CoinConfig {
-                        tx_id: Some(alice_tx_id),
-                        output_index: Some(alice_output_index),
-                        tx_pointer_block_height: Some(alice_block_created),
-                        tx_pointer_tx_idx: Some(alice_block_created_tx_idx),
-                        maturity: Some(alice_maturity),
-                        owner: alice,
-                        amount: alice_value,
-                        asset_id: asset_id_alice,
-                    },
-                    CoinConfig {
-                        tx_id: None,
-                        output_index: None,
-                        tx_pointer_block_height: None,
-                        tx_pointer_tx_idx: None,
-                        maturity: None,
-                        owner: bob,
-                        amount: bob_value,
-                        asset_id: asset_id_bob,
-                    },
-                ],
-                ..Default::default()
-            },
->>>>>>> b3f20988
             ..Config::local_node()
         };
 
@@ -772,7 +743,7 @@
 
         let test_key = rng.gen();
         let test_value = rng.gen();
-        let contract_state = ContractState {
+        let contract_state = ContractStateConfig {
             contract_id: Bytes32::from(*contract_id),
             key: test_key,
             value: test_value,
@@ -797,24 +768,7 @@
 
         let service_config = Config {
             chain_config: ChainConfig::local_testnet(),
-<<<<<<< HEAD
             state_streamer,
-=======
-            state_config: StateConfig {
-                contracts: vec![ContractConfig {
-                    contract_id,
-                    code: contract.into(),
-                    salt,
-                    state: Some(state),
-                    balances: None,
-                    tx_id: Some(rng.gen()),
-                    output_index: Some(rng.gen()),
-                    tx_pointer_block_height: Some(0u32.into()),
-                    tx_pointer_tx_idx: Some(rng.gen()),
-                }],
-                ..Default::default()
-            },
->>>>>>> b3f20988
             ..Config::local_node()
         };
 
@@ -846,11 +800,7 @@
             da_height: DaBlockHeight(0),
         };
 
-<<<<<<< HEAD
         let state = StateConfig {
-=======
-        config.state_config = StateConfig {
->>>>>>> b3f20988
             messages: vec![msg.clone()],
             ..Default::default()
         };
@@ -913,24 +863,7 @@
 
         let service_config = Config {
             chain_config: ChainConfig::local_testnet(),
-<<<<<<< HEAD
             state_streamer,
-=======
-            state_config: StateConfig {
-                contracts: vec![ContractConfig {
-                    contract_id,
-                    code: contract.into(),
-                    salt,
-                    state: None,
-                    balances: Some(balances),
-                    tx_id: None,
-                    output_index: None,
-                    tx_pointer_block_height: None,
-                    tx_pointer_tx_idx: None,
-                }],
-                ..Default::default()
-            },
->>>>>>> b3f20988
             ..Config::local_node()
         };
 
@@ -972,24 +905,7 @@
                 height: Some(BlockHeight::from(10u32)),
                 ..ChainConfig::local_testnet()
             },
-<<<<<<< HEAD
             state_streamer,
-=======
-            state_config: StateConfig {
-                coins: vec![CoinConfig {
-                    tx_id: None,
-                    output_index: None,
-                    // set txpointer height > genesis height
-                    tx_pointer_block_height: Some(BlockHeight::from(11u32)),
-                    tx_pointer_tx_idx: Some(0),
-                    maturity: None,
-                    owner: Default::default(),
-                    amount: 10,
-                    asset_id: Default::default(),
-                }],
-                ..Default::default()
-            },
->>>>>>> b3f20988
             ..Config::local_node()
         };
 
@@ -1031,25 +947,7 @@
                 height: Some(BlockHeight::from(10u32)),
                 ..ChainConfig::local_testnet()
             },
-<<<<<<< HEAD
             state_streamer,
-=======
-            state_config: StateConfig {
-                contracts: vec![ContractConfig {
-                    contract_id: Default::default(),
-                    code: contract.into(),
-                    salt,
-                    state: None,
-                    balances: Some(balances),
-                    tx_id: None,
-                    output_index: None,
-                    // set txpointer height > genesis height
-                    tx_pointer_block_height: Some(BlockHeight::from(11u32)),
-                    tx_pointer_tx_idx: Some(0),
-                }],
-                ..Default::default()
-            },
->>>>>>> b3f20988
             ..Config::local_node()
         };
 
