use crate::{
    database::Database,
    service::{
        adapters::{
            MaybeRelayerAdapter,
            VerifierAdapter,
        },
        Config,
    },
};
use fuel_core_consensus_module::block_verifier::{
    config::Config as VerifierConfig,
    Verifier,
};
use fuel_core_poa::ports::RelayerPort;
use fuel_core_producer::ports::BlockProducerDatabase;
use fuel_core_storage::{
    tables::FuelBlocks,
    Result as StorageResult,
    StorageAsRef,
};
use fuel_core_types::{
    blockchain::{
        header::BlockHeader,
        primitives::DaBlockHeight,
    },
    fuel_tx::Bytes32,
    fuel_types::BlockHeight,
};
use std::sync::Arc;

pub mod poa;

impl VerifierAdapter {
<<<<<<< HEAD
    pub fn new(
        config: &Config,
        database: Database,
        relayer: MaybeRelayerAdapter,
    ) -> Self {
        let config =
            VerifierConfig::new(config.chain_config.clone(), config.verifier.clone());
=======
    pub fn new(config: &Config, database: Database) -> Self {
        let config = VerifierConfig::new(config.chain_conf.clone());
>>>>>>> a33a100e
        Self {
            block_verifier: Arc::new(Verifier::new(config, database)),
        }
    }
}

impl fuel_core_poa::ports::Database for Database {
    fn block_header(&self, height: &BlockHeight) -> StorageResult<BlockHeader> {
        Ok(self.get_block(height)?.header().clone())
    }

    fn block_header_merkle_root(&self, height: &BlockHeight) -> StorageResult<Bytes32> {
        self.storage::<FuelBlocks>().root(height).map(Into::into)
    }
}

#[async_trait::async_trait]
impl RelayerPort for MaybeRelayerAdapter {
    async fn await_until_if_in_range(
        &self,
        da_height: &DaBlockHeight,
        _max_da_lag: &DaBlockHeight,
    ) -> anyhow::Result<()> {
        #[cfg(feature = "relayer")]
        {
            if let Some(sync) = self.relayer_synced.as_ref() {
                let current_height = sync.get_finalized_da_height()?;
                anyhow::ensure!(
                    da_height.saturating_sub(*current_height) <= **_max_da_lag,
                    "Relayer is too far out of sync"
                );
                sync.await_at_least_synced(da_height).await?;
            }
            Ok(())
        }
        #[cfg(not(feature = "relayer"))]
        {
            anyhow::ensure!(
                **da_height == 0,
                "Cannot have a da height above zero without a relayer"
            );
            Ok(())
        }
    }
}<|MERGE_RESOLUTION|>--- conflicted
+++ resolved
@@ -32,18 +32,8 @@
 pub mod poa;
 
 impl VerifierAdapter {
-<<<<<<< HEAD
-    pub fn new(
-        config: &Config,
-        database: Database,
-        relayer: MaybeRelayerAdapter,
-    ) -> Self {
-        let config =
-            VerifierConfig::new(config.chain_config.clone(), config.verifier.clone());
-=======
     pub fn new(config: &Config, database: Database) -> Self {
-        let config = VerifierConfig::new(config.chain_conf.clone());
->>>>>>> a33a100e
+        let config = VerifierConfig::new(config.chain_config.clone());
         Self {
             block_verifier: Arc::new(Verifier::new(config, database)),
         }
