--- conflicted
+++ resolved
@@ -19,41 +19,13 @@
 use async_trait::async_trait;
 use fuel_core_importer::ports::ImporterDatabase;
 use fuel_core_services::stream::BoxStream;
-<<<<<<< HEAD
-use fuel_core_storage::{
-    iter::{
-        BoxedIter,
-        IntoBoxedIter,
-        IterDirection,
-    },
-    not_found,
-    tables::FuelBlocks,
-    Error as StorageError,
-    Result as StorageResult,
-};
-=======
 use fuel_core_storage::Result as StorageResult;
->>>>>>> 6fdee0c7
 use fuel_core_txpool::{
     service::TxStatusMessage,
     types::TxId,
 };
 use fuel_core_types::{
-<<<<<<< HEAD
-    blockchain::{
-        block::CompressedBlock,
-        primitives::{
-            BlockId,
-            DaBlockHeight,
-        },
-    },
-    entities::message::{
-        MerkleProof,
-        Message,
-    },
-=======
     entities::message::MerkleProof,
->>>>>>> 6fdee0c7
     fuel_tx::{
         Receipt as TxReceipt,
         Transaction,
@@ -71,145 +43,8 @@
     sync::Arc,
 };
 
-<<<<<<< HEAD
-impl DatabaseBlocks for Database {
-    fn block_height(&self, id: &BlockId) -> StorageResult<BlockHeight> {
-        self.get_block_height(id)
-            .and_then(|height| height.ok_or(not_found!("BlockHeight")))
-    }
-
-    fn blocks(
-        &self,
-        height: Option<BlockHeight>,
-        direction: IterDirection,
-    ) -> BoxedIter<'_, StorageResult<CompressedBlock>> {
-        self.iter_all_by_start::<FuelBlocks>(height.as_ref(), Some(direction))
-            .map(|result| result.map(|(_, block)| block))
-            .into_boxed()
-    }
-
-    fn latest_height(&self) -> StorageResult<BlockHeight> {
-        self.latest_block_height()
-            .transpose()
-            .ok_or(not_found!("BlockHeight"))?
-    }
-}
-
-impl DatabaseTransactions for Database {
-    fn tx_status(&self, tx_id: &TxId) -> StorageResult<TransactionStatus> {
-        self.get_tx_status(tx_id)
-            .transpose()
-            .ok_or(not_found!("TransactionId"))?
-    }
-
-    fn owned_transactions_ids(
-        &self,
-        owner: Address,
-        start: Option<TxPointer>,
-        direction: IterDirection,
-    ) -> BoxedIter<StorageResult<(TxPointer, TxId)>> {
-        let start = start.map(|tx_pointer| OwnedTransactionIndexCursor {
-            block_height: tx_pointer.block_height(),
-            tx_idx: tx_pointer.tx_index(),
-        });
-        self.owned_transactions(owner, start, Some(direction))
-            .map(|result| result.map_err(StorageError::from))
-            .into_boxed()
-    }
-}
-
-impl DatabaseMessages for Database {
-    fn owned_message_ids(
-        &self,
-        owner: &Address,
-        start_message_id: Option<Nonce>,
-        direction: IterDirection,
-    ) -> BoxedIter<'_, StorageResult<Nonce>> {
-        self.owned_message_ids(owner, start_message_id, Some(direction))
-            .map(|result| result.map_err(StorageError::from))
-            .into_boxed()
-    }
-
-    fn all_messages(
-        &self,
-        start_message_id: Option<Nonce>,
-        direction: IterDirection,
-    ) -> BoxedIter<'_, StorageResult<Message>> {
-        self.all_messages(start_message_id, Some(direction))
-            .map(|result| result.map_err(StorageError::from))
-            .into_boxed()
-    }
-
-    fn message_is_spent(&self, nonce: &Nonce) -> StorageResult<bool> {
-        self.message_is_spent(nonce)
-    }
-
-    fn message_exists(&self, nonce: &Nonce) -> StorageResult<bool> {
-        self.message_exists(nonce)
-    }
-}
-
-impl DatabaseCoins for Database {
-    fn owned_coins_ids(
-        &self,
-        owner: &Address,
-        start_coin: Option<UtxoId>,
-        direction: IterDirection,
-    ) -> BoxedIter<'_, StorageResult<UtxoId>> {
-        self.owned_coins_ids(owner, start_coin, Some(direction))
-            .map(|res| res.map_err(StorageError::from))
-            .into_boxed()
-    }
-}
-
-impl DatabaseContracts for Database {
-    fn contract_balances(
-        &self,
-        contract: ContractId,
-        start_asset: Option<AssetId>,
-        direction: IterDirection,
-    ) -> BoxedIter<StorageResult<ContractBalance>> {
-        self.contract_balances(contract, start_asset, Some(direction))
-            .map(move |result| {
-                result
-                    .map_err(StorageError::from)
-                    .map(|(asset_id, amount)| ContractBalance {
-                        owner: contract,
-                        amount,
-                        asset_id,
-                    })
-            })
-            .into_boxed()
-    }
-}
-
-impl DatabaseChain for Database {
-    fn chain_name(&self) -> StorageResult<String> {
-        pub const DEFAULT_NAME: &str = "Fuel.testnet";
-
-        Ok(self
-            .get_chain_name()?
-            .unwrap_or_else(|| DEFAULT_NAME.to_string()))
-    }
-
-    fn da_height(&self) -> StorageResult<DaBlockHeight> {
-        #[cfg(feature = "relayer")]
-        {
-            use fuel_core_relayer::ports::RelayerDb;
-            self.get_finalized_da_height()
-        }
-        #[cfg(not(feature = "relayer"))]
-        {
-            Ok(0u64.into())
-        }
-    }
-}
-
-impl DatabasePort for Database {}
-=======
 mod off_chain;
 mod on_chain;
->>>>>>> 6fdee0c7
 
 #[async_trait]
 impl TxPoolPort for TxPoolAdapter {
