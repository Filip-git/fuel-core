use crate::{
    database::transaction::DatabaseTransaction,
    service::DbType,
    state::{
        in_memory::memory_store::MemoryStore,
        DataSource,
        WriteOperation,
    },
};
use fuel_core_chain_config::{
    ChainStateDb,
    CoinConfig,
    ContractBalanceConfig,
    ContractConfig,
    ContractStateConfig,
    MessageConfig,
};
use fuel_core_storage::{
    iter::{
        BoxedIter,
        IntoBoxedIter,
        IterDirection,
    },
    transactional::{
        StorageTransaction,
        Transactional,
    },
    Error as StorageError,
    Result as StorageResult,
};
use fuel_core_types::{
    blockchain::primitives::BlockId,
    fuel_types::{
        BlockHeight,
        Bytes32,
        ContractId,
    },
    tai64::Tai64,
};
use itertools::Itertools;
use serde::{
    de::DeserializeOwned,
    Serialize,
};
use std::{
    fmt::{
        self,
        Debug,
        Formatter,
    },
    marker::Send,
    ops::Deref,
    path::PathBuf,
    sync::Arc,
};
use strum::EnumCount;

pub use fuel_core_database::Error;
pub type Result<T> = core::result::Result<T, Error>;

type DatabaseError = Error;
type DatabaseResult<T> = Result<T>;

// TODO: Extract `Database` and all belongs into `fuel-core-database`.
#[cfg(feature = "rocksdb")]
use crate::state::rocks_db::RocksDb;
#[cfg(feature = "rocksdb")]
use std::path::Path;
#[cfg(feature = "rocksdb")]
use tempfile::TempDir;
#[cfg(feature = "rocksdb")]
use tracing::warn;

// Storages implementation
// TODO: Move to separate `database/storage` folder, because it is only implementation of storages traits.
mod block;
mod code_root;
mod contracts;
mod message;
mod receipts;
#[cfg(feature = "relayer")]
mod relayer;
mod sealed_block;
mod state;
mod utils;

pub(crate) mod coin;

pub mod balances;
pub mod genesis_progress;
pub mod metadata;
pub mod storage;
pub mod transaction;
pub mod transactions;

/// Database tables column ids to the corresponding [`fuel_core_storage::Mappable`] table.
#[repr(u32)]
#[derive(
    Copy, Clone, Debug, strum_macros::EnumCount, PartialEq, Eq, enum_iterator::Sequence,
)]
pub enum Column {
    /// The column id of metadata about the blockchain
    Metadata = 0,
    /// See [`ContractsRawCode`](fuel_core_storage::tables::ContractsRawCode)
    ContractsRawCode = 1,
    /// See [`ContractsInfo`](fuel_core_storage::tables::ContractsInfo)
    ContractsInfo = 2,
    /// See [`ContractsState`](fuel_core_storage::tables::ContractsState)
    ContractsState = 3,
    /// See [`ContractsLatestUtxo`](fuel_core_storage::tables::ContractsLatestUtxo)
    ContractsLatestUtxo = 4,
    /// See [`ContractsAssets`](fuel_core_storage::tables::ContractsAssets)
    ContractsAssets = 5,
    /// See [`Coins`](fuel_core_storage::tables::Coins)
    Coins = 6,
    /// The column of the table that stores `true` if `owner` owns `Coin` with `coin_id`
    OwnedCoins = 7,
    /// See [`Transactions`](fuel_core_storage::tables::Transactions)
    Transactions = 8,
    /// Transaction id to current status
    TransactionStatus = 9,
    /// The column of the table of all `owner`'s transactions
    TransactionsByOwnerBlockIdx = 10,
    /// See [`Receipts`](fuel_core_storage::tables::Receipts)
    Receipts = 11,
    /// See [`FuelBlocks`](fuel_core_storage::tables::FuelBlocks)
    FuelBlocks = 12,
    /// See [`FuelBlockSecondaryKeyBlockHeights`](storage::FuelBlockSecondaryKeyBlockHeights)
    FuelBlockSecondaryKeyBlockHeights = 13,
    /// See [`Messages`](fuel_core_storage::tables::Messages)
    Messages = 14,
    /// The column of the table that stores `true` if `owner` owns `Message` with `message_id`
    OwnedMessageIds = 15,
    /// See [`SealedBlockConsensus`](fuel_core_storage::tables::SealedBlockConsensus)
    FuelBlockConsensus = 16,
    /// See [`FuelBlockMerkleData`](storage::FuelBlockMerkleData)
    FuelBlockMerkleData = 17,
    /// See [`FuelBlockMerkleMetadata`](storage::FuelBlockMerkleMetadata)
    FuelBlockMerkleMetadata = 18,
    /// Messages that have been spent.
    /// Existence of a key in this column means that the message has been spent.
    /// See [`SpentMessages`](fuel_core_storage::tables::SpentMessages)
    SpentMessages = 19,
    /// Metadata for the relayer
    /// See [`RelayerMetadata`](fuel_core_relayer::ports::RelayerMetadata)
    RelayerMetadata = 20,
    /// See [`ContractsAssetsMerkleData`](storage::ContractsAssetsMerkleData)
    ContractsAssetsMerkleData = 21,
    /// See [`ContractsAssetsMerkleMetadata`](storage::ContractsAssetsMerkleMetadata)
    ContractsAssetsMerkleMetadata = 22,
    /// See [`ContractsStateMerkleData`](storage::ContractsStateMerkleData)
    ContractsStateMerkleData = 23,
    /// See [`ContractsStateMerkleMetadata`](storage::ContractsStateMerkleMetadata)
    ContractsStateMerkleMetadata = 24,
    /// See [`GenesisMetadata`](storage::GenesisMetadata)
    GenesisMetadata = 25,
    /// See [`GenesisCoinRoots`](storage::GenesisCoinRoots)
    GenesisCoinRoots = 26,
    /// See [`GenesisCoinRoots`](storage::GenesisCoinRoots)
    GenesisMessageRoots = 27,
    /// See [`GenesisContractStateRoots`](storage::GenesisContractStateRoots)
    GenesisContractStateRoots = 28,
    /// See [`GenesisContractBalanceRoots`](storage::GenesisContractBalanceRoots)
    GenesisContractBalanceRoots = 29,
    /// See [`GenesisContractRoots`](storage::GenesisContractRoots)
    GenesisContractRoots = 30,
    /// See [`GenesisContractIds`](storage::GenesisContractIds)
    GenesisContractIds = 31,
}

impl Column {
    /// The total count of variants in the enum.
    pub const COUNT: usize = <Self as EnumCount>::COUNT;

    /// Returns the `usize` representation of the `Column`.
    pub fn as_usize(&self) -> usize {
        *self as usize
    }
}

#[derive(Clone, Debug, Eq, PartialEq)]
pub struct DatabaseConfig {
    pub database_path: PathBuf,
    pub database_type: DbType,
    pub max_database_cache_size: usize,
}

#[derive(Clone, Debug)]
pub struct Database {
    data: DataSource,
    // used for RAII
    _drop: Arc<DropResources>,
}

type DropFn = Box<dyn FnOnce() + Send + Sync>;
#[derive(Default)]
struct DropResources {
    // move resources into this closure to have them dropped when db drops
    drop: Option<DropFn>,
}

impl fmt::Debug for DropResources {
    fn fmt(&self, f: &mut Formatter<'_>) -> fmt::Result {
        write!(f, "DropResources")
    }
}

impl<F: 'static + FnOnce() + Send + Sync> From<F> for DropResources {
    fn from(closure: F) -> Self {
        Self {
            drop: Option::Some(Box::new(closure)),
        }
    }
}

impl Drop for DropResources {
    fn drop(&mut self) {
        if let Some(drop) = self.drop.take() {
            (drop)()
        }
    }
}

impl Database {
    pub fn new(data_source: DataSource) -> Self {
        Self {
            data: data_source,
            _drop: Default::default(),
        }
    }

    pub fn from_config(config: &DatabaseConfig) -> DatabaseResult<Self> {
        // initialize database
        match config.database_type {
            #[cfg(feature = "rocksdb")]
            DbType::RocksDb => {
                // use a default tmp rocksdb if no path is provided
                if config.database_path.as_os_str().is_empty() {
                    warn!(
                        "No RocksDB path configured, initializing database with a tmp directory"
                    );
                    Ok(Self::default())
                } else {
                    tracing::info!(
                        "Opening database {:?} with cache size \"{}\"",
                        config.database_path,
                        config.max_database_cache_size
                    );
                    Self::open(&config.database_path, config.max_database_cache_size)
                }
            }
            DbType::InMemory => Ok(Database::in_memory()),
            #[cfg(not(feature = "rocksdb"))]
            _ => Ok(Database::in_memory()),
        }
    }

    pub fn with_drop(mut self, drop: DropFn) -> Self {
        self._drop = Arc::new(drop.into());
        self
    }

    #[cfg(feature = "rocksdb")]
    pub fn open(path: &Path, capacity: impl Into<Option<usize>>) -> DatabaseResult<Self> {
        use anyhow::Context;
        let db = RocksDb::default_open(path, capacity.into()).map_err(Into::<anyhow::Error>::into).context("Failed to open rocksdb, you may need to wipe a pre-existing incompatible db `rm -rf ~/.fuel/db`")?;

        Ok(Database {
            data: Arc::new(db),
            _drop: Default::default(),
        })
    }

    pub fn in_memory() -> Self {
        Self {
            data: Arc::new(MemoryStore::default()),
            _drop: Default::default(),
        }
    }

    #[cfg(feature = "rocksdb")]
    pub fn rocksdb() -> Self {
        let tmp_dir = TempDir::new().unwrap();
        let db = RocksDb::default_open(tmp_dir.path(), None).unwrap();
        Self {
            data: Arc::new(db),
            _drop: Arc::new(
                {
                    move || {
                        // cleanup temp dir
                        drop(tmp_dir);
                    }
                }
                .into(),
            ),
        }
    }

    pub fn transaction(&self) -> DatabaseTransaction {
        self.into()
    }

    pub fn checkpoint(&self) -> DatabaseResult<Self> {
        self.data.checkpoint()
    }

    pub fn flush(self) -> DatabaseResult<()> {
        self.data.flush()
    }
}

/// Mutable methods.
// TODO: Add `&mut self` to them.
impl Database {
    fn insert<K: AsRef<[u8]>, V: Serialize, R: DeserializeOwned>(
        &self,
        key: K,
        column: Column,
        value: &V,
    ) -> DatabaseResult<Option<R>> {
        let result = self.data.put(
            key.as_ref(),
            column,
            Arc::new(postcard::to_stdvec(value).map_err(|_| DatabaseError::Codec)?),
        )?;
        if let Some(previous) = result {
            Ok(Some(
                postcard::from_bytes(&previous).map_err(|_| DatabaseError::Codec)?,
            ))
        } else {
            Ok(None)
        }
    }

    fn batch_insert<K: AsRef<[u8]>, V: Serialize, S>(
        &self,
        column: Column,
        set: S,
    ) -> DatabaseResult<()>
    where
        S: Iterator<Item = (K, V)>,
    {
        let set: Vec<_> = set
            .map(|(key, value)| {
                let value =
                    postcard::to_stdvec(&value).map_err(|_| DatabaseError::Codec)?;

                let tuple = (
                    key.as_ref().to_vec(),
                    column,
                    WriteOperation::Insert(Arc::new(value)),
                );

                Ok::<_, DatabaseError>(tuple)
            })
            .try_collect()?;

        self.data.batch_write(&mut set.into_iter())
    }

    pub fn delete_all(&mut self, column: Column) -> DatabaseResult<()> {
        self.data.delete_all(column)
    }

    fn remove<V: DeserializeOwned>(
        &self,
        key: &[u8],
        column: Column,
    ) -> DatabaseResult<Option<V>> {
        self.data
            .delete(key, column)?
            .map(|val| postcard::from_bytes(&val).map_err(|_| DatabaseError::Codec))
            .transpose()
    }

    fn write(&self, key: &[u8], column: Column, buf: &[u8]) -> DatabaseResult<usize> {
        self.data.write(key, column, buf)
    }

    fn replace(
        &self,
        key: &[u8],
        column: Column,
        buf: &[u8],
    ) -> DatabaseResult<(usize, Option<Vec<u8>>)> {
        self.data
            .replace(key, column, buf)
            .map(|(size, value)| (size, value.map(|value| value.deref().clone())))
    }

    fn take(&self, key: &[u8], column: Column) -> DatabaseResult<Option<Vec<u8>>> {
        self.data
            .take(key, column)
            .map(|value| value.map(|value| value.deref().clone()))
    }
}

/// Read-only methods.
impl Database {
    fn contains_key(&self, key: &[u8], column: Column) -> DatabaseResult<bool> {
        self.data.exists(key, column)
    }

    fn size_of_value(&self, key: &[u8], column: Column) -> DatabaseResult<Option<usize>> {
        self.data.size_of_value(key, column)
    }

    fn read(
        &self,
        key: &[u8],
        column: Column,
        buf: &mut [u8],
    ) -> DatabaseResult<Option<usize>> {
        self.data.read(key, column, buf)
    }

    fn read_alloc(&self, key: &[u8], column: Column) -> DatabaseResult<Option<Vec<u8>>> {
        self.data
            .read_alloc(key, column)
            .map(|value| value.map(|value| value.deref().clone()))
    }

    fn get<V: DeserializeOwned>(
        &self,
        key: &[u8],
        column: Column,
    ) -> DatabaseResult<Option<V>> {
        self.data
            .get(key, column)?
            .map(|val| postcard::from_bytes(&val).map_err(|_| DatabaseError::Codec))
            .transpose()
    }

    fn iter_all<K, V>(
        &self,
        column: Column,
        direction: Option<IterDirection>,
    ) -> impl Iterator<Item = DatabaseResult<(K, V)>> + '_
    where
        K: From<Vec<u8>>,
        V: DeserializeOwned,
    {
        self.iter_all_filtered::<K, V, Vec<u8>, Vec<u8>>(column, None, None, direction)
    }

    fn iter_all_by_prefix<K, V, P>(
        &self,
        column: Column,
        prefix: Option<P>,
    ) -> impl Iterator<Item = DatabaseResult<(K, V)>> + '_
    where
        K: From<Vec<u8>>,
        V: DeserializeOwned,
        P: AsRef<[u8]>,
    {
        self.iter_all_filtered::<K, V, P, [u8; 0]>(column, prefix, None, None)
    }

    fn iter_all_by_start<K, V, S>(
        &self,
        column: Column,
        start: Option<S>,
        direction: Option<IterDirection>,
    ) -> impl Iterator<Item = DatabaseResult<(K, V)>> + '_
    where
        K: From<Vec<u8>>,
        V: DeserializeOwned,
        S: AsRef<[u8]>,
    {
        self.iter_all_filtered::<K, V, [u8; 0], S>(column, None, start, direction)
    }

    fn iter_all_filtered<K, V, P, S>(
        &self,
        column: Column,
        prefix: Option<P>,
        start: Option<S>,
        direction: Option<IterDirection>,
    ) -> impl Iterator<Item = DatabaseResult<(K, V)>> + '_
    where
        K: From<Vec<u8>>,
        V: DeserializeOwned,
        P: AsRef<[u8]>,
        S: AsRef<[u8]>,
    {
        self.data
            .iter_all(
                column,
                prefix.as_ref().map(|p| p.as_ref()),
                start.as_ref().map(|s| s.as_ref()),
                direction.unwrap_or_default(),
            )
            .map(|val| {
                val.and_then(|(key, value)| {
                    let key = K::from(key);
                    let value: V =
                        postcard::from_bytes(&value).map_err(|_| DatabaseError::Codec)?;
                    Ok((key, value))
                })
            })
    }
}

impl Transactional for Database {
    type Storage = Database;

    fn transaction(&self) -> StorageTransaction<Database> {
        StorageTransaction::new(self.transaction())
    }
}

impl AsRef<Database> for Database {
    fn as_ref(&self) -> &Database {
        self
    }
}

impl AsMut<Database> for Database {
    fn as_mut(&mut self) -> &mut Database {
        self
    }
}

/// Construct an ephemeral database
/// uses rocksdb when rocksdb features are enabled
/// uses in-memory when rocksdb features are disabled
impl Default for Database {
    fn default() -> Self {
        #[cfg(not(feature = "rocksdb"))]
        {
            Self::in_memory()
        }
        #[cfg(feature = "rocksdb")]
        {
            Self::rocksdb()
        }
    }
}

/// Implement `ChainStateDb` so that `Database` can be passed to
/// `StateConfig's` `generate_state_config()` method
impl ChainStateDb for Database {
<<<<<<< HEAD
    fn get_contract_by_id(
        &self,
        contract_id: fuel_core_types::fuel_types::ContractId,
    ) -> StorageResult<(
        ContractConfig,
        Vec<ContractStateConfig>,
        Vec<ContractBalanceConfig>,
    )> {
        let contract = self.get_contract_config(contract_id)?;
        let state = self
            .contract_states(contract_id)
            .map_ok(move |(key, value)| ContractStateConfig {
                contract_id,
                key,
                value,
            })
            .try_collect()?;

        let balances = self
            .contract_balances(contract_id, None, None)
            .map_ok(move |(asset_id, amount)| ContractBalanceConfig {
                contract_id,
                asset_id,
                amount,
            })
            .try_collect()?;

        Ok((contract, state, balances))
    }

    fn iter_coin_configs(&self) -> BoxedIter<StorageResult<CoinConfig>> {
        Self::iter_coin_configs(self).into_boxed()
    }

=======
    fn get_contract_config_by_id(
        &self,
        contract_id: fuel_core_types::fuel_types::ContractId,
    ) -> StorageResult<ContractConfig> {
        Self::get_contract_config_by_id(self, contract_id)
    }

    fn iter_coin_configs(&self) -> BoxedIter<StorageResult<CoinConfig>> {
        Self::iter_coin_configs(self).into_boxed()
    }

>>>>>>> c4946de6
    fn iter_contract_configs(&self) -> BoxedIter<StorageResult<ContractConfig>> {
        Self::iter_contract_configs(self).into_boxed()
    }

    fn iter_contract_state_configs(
        &self,
    ) -> BoxedIter<StorageResult<fuel_core_chain_config::ContractStateConfig>> {
        Self::iter_contract_state_configs(self).into_boxed()
    }

    fn iter_contract_balance_configs(
        &self,
<<<<<<< HEAD
    ) -> BoxedIter<StorageResult<fuel_core_chain_config::ContractBalanceConfig>> {
=======
    ) -> BoxedIter<StorageResult<fuel_core_chain_config::ContractBalance>> {
>>>>>>> c4946de6
        Self::iter_contract_balance_configs(self).into_boxed()
    }

    fn iter_message_configs(&self) -> BoxedIter<StorageResult<MessageConfig>> {
        Self::iter_message_configs(self).into_boxed()
    }

    fn get_block_height(&self) -> StorageResult<BlockHeight> {
        Self::latest_height(self)
    }
}

impl fuel_core_storage::vm_storage::VmStorageRequirements for Database {
    type Error = StorageError;

    fn block_time(&self, height: &BlockHeight) -> StorageResult<Tai64> {
        self.block_time(height)
    }

    fn get_block_id(&self, height: &BlockHeight) -> StorageResult<Option<BlockId>> {
        self.get_block_id(height)
    }

    fn init_contract_state<S: Iterator<Item = (Bytes32, Bytes32)>>(
        &mut self,
        contract_id: &ContractId,
        slots: S,
    ) -> StorageResult<()> {
        self.init_contract_state(contract_id, slots)
    }
}

#[cfg(feature = "rocksdb")]
pub fn convert_to_rocksdb_direction(
    direction: fuel_core_storage::iter::IterDirection,
) -> rocksdb::Direction {
    match direction {
        IterDirection::Forward => rocksdb::Direction::Forward,
        IterDirection::Reverse => rocksdb::Direction::Reverse,
    }
}

#[test]
fn column_keys_not_exceed_count() {
    use enum_iterator::all;
    for column in all::<Column>() {
        assert!(column.as_usize() < Column::COUNT);
    }
}<|MERGE_RESOLUTION|>--- conflicted
+++ resolved
@@ -540,7 +540,6 @@
 /// Implement `ChainStateDb` so that `Database` can be passed to
 /// `StateConfig's` `generate_state_config()` method
 impl ChainStateDb for Database {
-<<<<<<< HEAD
     fn get_contract_by_id(
         &self,
         contract_id: fuel_core_types::fuel_types::ContractId,
@@ -575,19 +574,6 @@
         Self::iter_coin_configs(self).into_boxed()
     }
 
-=======
-    fn get_contract_config_by_id(
-        &self,
-        contract_id: fuel_core_types::fuel_types::ContractId,
-    ) -> StorageResult<ContractConfig> {
-        Self::get_contract_config_by_id(self, contract_id)
-    }
-
-    fn iter_coin_configs(&self) -> BoxedIter<StorageResult<CoinConfig>> {
-        Self::iter_coin_configs(self).into_boxed()
-    }
-
->>>>>>> c4946de6
     fn iter_contract_configs(&self) -> BoxedIter<StorageResult<ContractConfig>> {
         Self::iter_contract_configs(self).into_boxed()
     }
@@ -600,11 +586,7 @@
 
     fn iter_contract_balance_configs(
         &self,
-<<<<<<< HEAD
     ) -> BoxedIter<StorageResult<fuel_core_chain_config::ContractBalanceConfig>> {
-=======
-    ) -> BoxedIter<StorageResult<fuel_core_chain_config::ContractBalance>> {
->>>>>>> c4946de6
         Self::iter_contract_balance_configs(self).into_boxed()
     }
 
