--- conflicted
+++ resolved
@@ -2967,12 +2967,8 @@
                 .zip(result.events.iter())
             {
                 let (_, message) = message.unwrap();
-<<<<<<< HEAD
-                assert_eq!(message.da_height, da_height.into());
+                assert_eq!(message.da_height(), da_height.into());
                 assert!(matches!(event, ExecutorEvent::NewMessage(_)));
-=======
-                assert_eq!(message.da_height(), da_height.into());
->>>>>>> a0773502
             }
             Ok(())
         }
