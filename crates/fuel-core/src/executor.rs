--- conflicted
+++ resolved
@@ -669,7 +669,6 @@
             self.config.chain_conf.transaction_parameters,
             self.config.chain_conf.gas_costs.clone(),
         );
-<<<<<<< HEAD
         let vm_result: StateTransition<_> =
             match execution_kind {
                 ExecutionKind::Production | ExecutionKind::Validation => {
@@ -691,16 +690,6 @@
                         .into()
                 },
             };
-=======
-        let vm_result: StateTransition<_> = vm
-            .transact(checked_tx.clone())
-            .map_err(|error| ExecutorError::VmExecution {
-                error,
-                transaction_id: tx_id,
-            })?
-            .into();
-        let reverted = vm_result.should_revert();
->>>>>>> 985338a2
 
         // TODO: Avoid cloning here, we can extract value from result
         let mut tx = vm_result.tx().clone();
