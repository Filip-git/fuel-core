--- conflicted
+++ resolved
@@ -81,16 +81,13 @@
 impl FuelService {
     /// Creates a `FuelService` instance from service config
     #[tracing::instrument(skip_all, fields(name = %config.name))]
-<<<<<<< HEAD
-    pub async fn new(database: Database, config: Config) -> anyhow::Result<Self> {
-=======
     pub fn new(database: CombinedDatabase, config: Config) -> anyhow::Result<Self> {
->>>>>>> 16817f22
         let config = config.make_config_consistent();
-        let task = Task::new(database, config).await?;
+        let task = Task::new(database, config)?;
         let runner = ServiceRunner::new(task);
         let shared = runner.shared.clone();
         let bound_address = runner.shared.graph_ql.bound_address;
+
         Ok(FuelService {
             bound_address,
             shared,
@@ -112,9 +109,6 @@
         database: Database,
         config: Config,
     ) -> anyhow::Result<Self> {
-<<<<<<< HEAD
-        let service = Self::new(database, config).await?;
-=======
         let combined_database =
             CombinedDatabase::new(database, Default::default(), Default::default());
         Self::from_combined_database(combined_database, config).await
@@ -126,7 +120,6 @@
         config: Config,
     ) -> anyhow::Result<Self> {
         let service = Self::new(combined_database, config)?;
->>>>>>> 16817f22
         service.runner.start_and_await().await?;
         Ok(service)
     }
@@ -197,20 +190,12 @@
 
 impl Task {
     /// Private inner method for initializing the fuel service task
-<<<<<<< HEAD
-    pub async fn new(database: Database, config: Config) -> anyhow::Result<Task> {
-        // initialize state
-        tracing::info!("Initializing database");
-        database.init(&config.chain_config)?;
-        genesis::maybe_initialize_state(&config, &database).await?;
-=======
     pub fn new(mut database: CombinedDatabase, config: Config) -> anyhow::Result<Task> {
         // initialize state
         tracing::info!("Initializing database");
         let block_height = config.chain_config.height.unwrap_or_default();
         let da_block_height = 0u64.into();
         database.init(&block_height, &da_block_height)?;
->>>>>>> 16817f22
 
         // initialize sub services
         tracing::info!("Initializing sub services");
@@ -244,7 +229,7 @@
         // check if chain is initialized
         if let Err(err) = view.get_genesis() {
             if err.is_not_found() {
-                let result = execute_genesis_block(&self.shared.config, &view)?;
+                let result = execute_genesis_block(&self.shared.config, &view).await?;
 
                 self.shared.block_importer.commit_result(result).await?;
             }
@@ -316,9 +301,7 @@
         // The test verify that if we stop any of sub-services
         let mut i = 0;
         loop {
-            let task = Task::new(Default::default(), Config::local_node())
-                .await
-                .unwrap();
+            let task = Task::new(Default::default(), Config::local_node()).unwrap();
             let (_, receiver) = tokio::sync::watch::channel(State::NotStarted);
             let mut watcher = receiver.into();
             let mut task = task.into_task(&watcher, ()).await.unwrap();
@@ -357,9 +340,7 @@
 
     #[tokio::test]
     async fn shutdown_stops_all_services() {
-        let task = Task::new(Default::default(), Config::local_node())
-            .await
-            .unwrap();
+        let task = Task::new(Default::default(), Config::local_node()).unwrap();
         let mut task = task.into_task(&Default::default(), ()).await.unwrap();
         let sub_services_watchers: Vec<_> = task
             .sub_services()
