//! Contains types related to P2P data

use crate::{
    fuel_tx::Transaction,
    fuel_types::BlockHeight,
};
use std::{
    collections::HashSet,
    fmt::{
        Debug,
        Display,
        Formatter,
    },
    str::FromStr,
    time::SystemTime,
};

/// Contains types and logic for Peer Reputation
pub mod peer_reputation;

/// List of transactions
#[derive(Debug, Clone, Default)]
#[cfg_attr(feature = "serde", derive(serde::Serialize, serde::Deserialize))]
pub struct Transactions(pub Vec<Transaction>);

/// Lightweight representation of gossipped data that only includes IDs
#[derive(Debug, Clone, Hash, PartialEq, Eq)]
#[cfg_attr(feature = "serde", derive(serde::Serialize, serde::Deserialize))]
pub struct GossipsubMessageInfo {
    /// The message id that corresponds to a message payload (typically a unique hash)
    pub message_id: Vec<u8>,
    /// The ID of the network peer that sent this message
    pub peer_id: PeerId,
}

// TODO: Maybe we can remove most of types from here directly into P2P

/// Reporting levels on the status of a message received via Gossip
#[derive(Clone, Copy, PartialEq, Eq, Debug, Hash)]
pub enum GossipsubMessageAcceptance {
    /// Report whether the gossiped message is valid and safe to rebroadcast
    Accept,
    /// Ignore the received message and prevent further gossiping
    Reject,
    /// Punish the gossip sender for providing invalid
    /// (or malicious) data and prevent further gossiping
    Ignore,
}

/// A gossipped message from the network containing all relevant data.
#[derive(Debug, Clone)]
pub struct GossipData<T> {
    /// The gossipped message payload
    /// This is meant to be consumed once to avoid cloning. Subsequent attempts to fetch data from
    /// the message should return None.
    pub data: Option<T>,
    /// The ID of the network peer that sent this message
    pub peer_id: PeerId,
    /// The message id that corresponds to a message payload (typically a unique hash)
    pub message_id: Vec<u8>,
}

/// Transactions gossiped by peers for inclusion into a block
pub type TransactionGossipData = GossipData<Transaction>;

#[derive(Default, Debug, Clone, PartialEq, Eq, PartialOrd, Ord, Hash)]
/// The source of some network data.
pub struct SourcePeer<T> {
    /// The source of the data.
    pub peer_id: PeerId,
    /// The data.
    pub data: T,
}

impl<T> SourcePeer<T> {
    /// Maps a `SourcePeer<T>` to `SourcePeer<U>` by applying a function to the
    /// contained data. The internal `peer_id` is maintained.
    pub fn map<F, U>(self, mut f: F) -> SourcePeer<U>
    where
        F: FnMut(T) -> U,
    {
        let peer_id = self.peer_id;
        let data = f(self.data);
        SourcePeer { peer_id, data }
    }
}

impl<T> GossipData<T> {
    /// Construct a new gossip message
    pub fn new(
        data: T,
        peer_id: impl Into<Vec<u8>>,
        message_id: impl Into<Vec<u8>>,
    ) -> Self {
        Self {
            data: Some(data),
            peer_id: PeerId::from(peer_id.into()),
            message_id: message_id.into(),
        }
    }
}

/// A generic representation of data that's been gossipped by the network
pub trait NetworkData<T>: Debug + Send {
    /// Consume ownership of data from a gossipped message
    fn take_data(&mut self) -> Option<T>;
}

impl<T: Debug + Send + 'static> NetworkData<T> for GossipData<T> {
    fn take_data(&mut self) -> Option<T> {
        self.data.take()
    }
}
/// Used for relying latest `BlockHeight` info from connected peers
#[derive(Debug, Clone)]
pub struct BlockHeightHeartbeatData {
    /// PeerId as bytes
    pub peer_id: PeerId,
    /// Latest BlockHeight received
    pub block_height: BlockHeight,
}

/// Opaque peer identifier.
#[derive(Default, Debug, Clone, PartialEq, Eq, PartialOrd, Ord, Hash)]
#[cfg_attr(feature = "serde", derive(serde::Serialize, serde::Deserialize))]
pub struct PeerId(Vec<u8>);

impl AsRef<[u8]> for PeerId {
    fn as_ref(&self) -> &[u8] {
        &self.0
    }
}

impl From<Vec<u8>> for PeerId {
    fn from(bytes: Vec<u8>) -> Self {
        Self(bytes)
    }
}

impl From<PeerId> for Vec<u8> {
    fn from(peer_id: PeerId) -> Self {
        peer_id.0
    }
}

impl Display for PeerId {
    fn fmt(&self, f: &mut Formatter<'_>) -> std::fmt::Result {
        f.write_str(&bs58::encode(&self.0).into_string())
    }
}

impl FromStr for PeerId {
    type Err = String;

    fn from_str(s: &str) -> Result<Self, Self::Err> {
        let bytes = bs58::decode(s).into_vec().map_err(|e| e.to_string())?;
        Ok(Self(bytes))
    }
}

impl PeerId {
    /// Bind the PeerId and given data of type T together to generate a
<<<<<<< HEAD
    /// [`SourcePeer<T>`]
=======
    /// `SourcePeer<T>`
>>>>>>> bc8780c0
    pub fn bind<T>(self, data: T) -> SourcePeer<T> {
        SourcePeer {
            peer_id: self,
            data,
        }
    }
}

/// Contains metadata about a connected peer
pub struct PeerInfo {
    /// The libp2p peer id
    pub id: PeerId,
    /// all known multi-addresses of the peer
    pub peer_addresses: HashSet<String>,
    /// the version of fuel-core reported by the peer
    pub client_version: Option<String>,
    /// recent heartbeat from the peer
    pub heartbeat_data: HeartbeatData,
    /// the current application reputation score of the peer
    pub app_score: f64,
}

/// Contains information from the most recent heartbeat received by the peer
pub struct HeartbeatData {
    /// The currently reported block height of the peer
    pub block_height: Option<BlockHeight>,
    /// The instant representing when the latest heartbeat was received.
    pub last_heartbeat: SystemTime,
}<|MERGE_RESOLUTION|>--- conflicted
+++ resolved
@@ -160,11 +160,7 @@
 
 impl PeerId {
     /// Bind the PeerId and given data of type T together to generate a
-<<<<<<< HEAD
-    /// [`SourcePeer<T>`]
-=======
     /// `SourcePeer<T>`
->>>>>>> bc8780c0
     pub fn bind<T>(self, data: T) -> SourcePeer<T> {
         SourcePeer {
             peer_id: self,
