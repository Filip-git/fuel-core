--- conflicted
+++ resolved
@@ -49,31 +49,6 @@
 
 [workspace.dependencies]
 # Workspace members
-<<<<<<< HEAD
-fuel-core = { version = "0.17.6", path = "./crates/fuel-core", default-features = false }
-fuel-core-client-bin = { version = "0.17.6", path = "./bin/client" }
-fuel-core-bin = { version = "0.17.6", path = "./bin/fuel-core" }
-fuel-core-keygen = { version = "0.17.6", path = "./bin/keygen" }
-fuel-core-chain-config = { version = "0.17.6", path = "./crates/chain-config" }
-fuel-core-client = { version = "0.17.6", path = "./crates/client" }
-fuel-core-database = { version = "0.17.6", path = "./crates/database" }
-fuel-core-metrics = { version = "0.17.6", path = "./crates/metrics" }
-fuel-core-services = { version = "0.17.6", path = "./crates/services" }
-fuel-core-consensus-module = { version = "0.17.6", path = "./crates/services/consensus_module" }
-fuel-core-bft = { version = "0.17.6", path = "./crates/services/consensus_module/bft" }
-fuel-core-poa = { version = "0.17.6", path = "./crates/services/consensus_module/poa" }
-fuel-core-executor = { version = "0.17.6", path = "./crates/services/executor" }
-fuel-core-graphql = { version = "0.17.6", path = "./crates/services/graphql" }
-fuel-core-importer = { version = "0.17.6", path = "./crates/services/importer" }
-fuel-core-p2p = { version = "0.17.6", path = "./crates/services/p2p" }
-fuel-core-producer = { version = "0.17.6", path = "./crates/services/producer" }
-fuel-core-relayer = { version = "0.17.6", path = "./crates/services/relayer" }
-fuel-core-sync = { version = "0.17.6", path = "./crates/services/sync" }
-fuel-core-txpool = { version = "0.17.6", path = "./crates/services/txpool" }
-fuel-core-storage = { version = "0.17.6", path = "./crates/storage" }
-fuel-core-trace = { version = "0.17.6", path = "./crates/trace" }
-fuel-core-types = { version = "0.17.6", path = "./crates/types", default-features = false }
-=======
 fuel-core = { version = "0.17.7", path = "./crates/fuel-core", default-features = false }
 fuel-core-client-bin = { version = "0.17.7", path = "./bin/client" }
 fuel-core-bin = { version = "0.17.7", path = "./bin/fuel-core" }
@@ -87,6 +62,7 @@
 fuel-core-bft = { version = "0.17.7", path = "./crates/services/consensus_module/bft" }
 fuel-core-poa = { version = "0.17.7", path = "./crates/services/consensus_module/poa" }
 fuel-core-executor = { version = "0.17.7", path = "./crates/services/executor" }
+fuel-core-graphql = { version = "0.17.7", path = "./crates/services/graphql" }
 fuel-core-importer = { version = "0.17.7", path = "./crates/services/importer" }
 fuel-core-p2p = { version = "0.17.7", path = "./crates/services/p2p" }
 fuel-core-producer = { version = "0.17.7", path = "./crates/services/producer" }
@@ -96,7 +72,6 @@
 fuel-core-storage = { version = "0.17.7", path = "./crates/storage" }
 fuel-core-trace = { version = "0.17.7", path = "./crates/trace" }
 fuel-core-types = { version = "0.17.7", path = "./crates/types", default-features = false }
->>>>>>> 42cf00a2
 fuel-core-tests = { version = "0.0.0", path = "./tests" }
 fuel-core-xtask = { version = "0.0.0", path = "./xtask" }
 
