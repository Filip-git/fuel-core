[package]
edition = { workspace = true }
license = { workspace = true }
name = "fuel-core-tests"
publish = false
version = "0.0.0"
# Disable automatic test target discovery. This allows us to run all the integ tests as a single binary target (lib.rs)
# instead of each integ test file being its own compiled & linked binary which is the default behavior. Linking with
# RocksDB is expensive so we want to minimize the amount of work on ld. This is also how other projects like diesel-rs
# structure their integ tests.
autobenches = false
autotests = false

[[test]]
harness = true
name = "integration_tests"
path = "tests/lib.rs"

[dependencies]
anyhow = { workspace = true }
async-trait = { workspace = true }
cynic = { workspace = true }
ethers = "2"
fuel-core = { path = "../crates/fuel-core", default-features = false, features = [
  "test-helpers",
] }
fuel-core-benches = { path = "../benches" }
fuel-core-client = { path = "../crates/client", features = ["test-helpers"] }
<<<<<<< HEAD
fuel-core-executor = { workspace = true, features = ["test-helpers"] }
fuel-core-p2p = { path = "../crates/services/p2p", features = [
  "test-helpers",
], optional = true }
=======
fuel-core-executor = { workspace = true }
fuel-core-p2p = { path = "../crates/services/p2p", features = ["test-helpers"], optional = true }
>>>>>>> 16817f22
fuel-core-poa = { path = "../crates/services/consensus_module/poa" }
fuel-core-relayer = { path = "../crates/services/relayer", features = [
  "test-helpers",
], optional = true }
fuel-core-storage = { path = "../crates/storage", features = ["test-helpers"] }
fuel-core-trace = { path = "../crates/trace" }
fuel-core-txpool = { path = "../crates/services/txpool", features = [
  "test-helpers",
] }
fuel-core-types = { path = "../crates/types", features = ["test-helpers"] }
futures = "0.3"
hyper = { workspace = true, features = ["server"] }
insta = { workspace = true }
itertools = { workspace = true }
primitive-types = { workspace = true, default-features = false }
rand = { workspace = true }
reqwest = { workspace = true }
rstest = "0.15"
serde_json = { workspace = true }
tempfile = "3.3"
test-case = { workspace = true }
test-helpers = { path = "./test-helpers" }
tokio = { workspace = true, features = [
  "macros",
  "rt-multi-thread",
  "test-util",
] }
[dev-dependencies]
pretty_assertions = "1.4"

[features]
default = ["fuel-core/default", "relayer"]
p2p = ["fuel-core/p2p", "fuel-core-p2p"]
relayer = ["fuel-core/relayer", "fuel-core-relayer"]<|MERGE_RESOLUTION|>--- conflicted
+++ resolved
@@ -26,15 +26,8 @@
 ] }
 fuel-core-benches = { path = "../benches" }
 fuel-core-client = { path = "../crates/client", features = ["test-helpers"] }
-<<<<<<< HEAD
-fuel-core-executor = { workspace = true, features = ["test-helpers"] }
-fuel-core-p2p = { path = "../crates/services/p2p", features = [
-  "test-helpers",
-], optional = true }
-=======
 fuel-core-executor = { workspace = true }
 fuel-core-p2p = { path = "../crates/services/p2p", features = ["test-helpers"], optional = true }
->>>>>>> 16817f22
 fuel-core-poa = { path = "../crates/services/consensus_module/poa" }
 fuel-core-relayer = { path = "../crates/services/relayer", features = [
   "test-helpers",
