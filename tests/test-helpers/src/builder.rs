--- conflicted
+++ resolved
@@ -4,8 +4,8 @@
         CoinConfig,
         ContractBalanceConfig,
         ContractConfig,
+        Decoder,
         StateConfig,
-        StateReader,
     },
     service::{
         Config,
@@ -199,16 +199,10 @@
         chain_conf.consensus_parameters.tx_params.max_gas_per_tx = self.gas_limit;
         chain_conf.block_gas_limit = self.gas_limit;
 
-<<<<<<< HEAD
         let state = StateConfig {
             coins: self.initial_coins.clone(),
             contracts: self.contracts.values().cloned().collect_vec(),
             contract_balance: self.balances.clone(),
-=======
-        let state_config = StateConfig {
-            coins: self.initial_coins.clone(),
-            contracts: self.contracts.values().cloned().collect_vec(),
->>>>>>> c4946de6
             ..StateConfig::default()
         };
 
@@ -220,7 +214,7 @@
                 ..fuel_core_txpool::Config::default()
             },
             chain_config: chain_conf,
-            state_reader: StateReader::in_memory(state, 1),
+            state_reader: Decoder::in_memory(state, 1),
             block_production: self.trigger,
             ..Config::local_node()
         };
